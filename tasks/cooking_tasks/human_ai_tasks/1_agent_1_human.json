{
    "multiagent_cooking_5_1_baked_potato_1_cake_1_cooked_beef_1_rabbit_stew_1_human_1_agent": {
        "conversation": "Let's work together to make cooked_beef, baked_potato, cake, rabbit_stew.",
        "agent_count": 1,
        "human_count": 1,
        "target": {
            "cooked_beef": 1,
            "baked_potato": 1,
            "cake": 1,
            "rabbit_stew": 1
        },
        "type": "cooking",
        "timeout": 500,
        "recipes": {
            "cooked_beef": [
                "Step 1: Kill a cow and pick up 1 beef that is dropped.",
                "Step 2: Go to furnace and use it to cook the beef."
            ],
            "baked_potato": [
                "Step 1: Go to the farm and collect 1 potato (search for 'potatoes' (not 'potato')).",
                "Step 2: Go to the furnace and bake the potato."
            ],
            "cake": [
                "Step 1: Go to the farm and collect 3 wheat, 2 sugar cane.",
                "Step 2: Go to the chest and grab 3 milk buckets.",
                "Step 3: Go to the chest and grab an egg.",
                "Step 4: Go to the crafting table and craft the sugarcane into sugar.",
                "Step 5: Go to the crafting table and combine all ingredients (3 wheat, 2 sugar, 1 egg, and milk bucket) to make a cake."
            ],
            "rabbit_stew": [
                "Step 1: Go to the farm and collect 1 carrot, 1 potato, and 1 brown mushroom (search for 'potatoes' (not 'potato').",
                "Step 2: Go to the furnace and bake the potato.",
                "Step 3: Go to the chest and grab a bowl",
                "Step 5: Kill a rabbit and pick up 1 raw rabbit that is dropped.",
                "Step 6: Go to the furnace and cook the raw rabbit.",
                "Step 7: Go to the crafting table and combine the cooked rabbit, baked potato, carrot, brown mushroom, and bowl to make rabbit stew."
            ]
        },
        "blocked_access_to_recipe": [],
        "goal": {
            "0": "Collaborate with agents around you to make 1 cooked_beef, 1 baked_potato, 1 cake, 1 rabbit_stew. \n\nRecipe for cooked_beef:\nStep 1: Kill a cow and pick up 1 beef that is dropped.\nStep 2: Go to furnace and use it to cook the beef.\n\nRecipe for baked_potato:\nStep 1: Go to the farm and collect 1 potato (search for 'potatoes' (not 'potato')).\nStep 2: Go to the furnace and bake the potato.\n\nRecipe for cake:\nStep 1: Go to the farm and collect 3 wheat, 2 sugar cane.\nStep 2: Go to the chest and grab 3 milk buckets.\nStep 3: Go to the chest and grab an egg.\nStep 4: Go to the crafting table and craft the sugarcane into sugar.\nStep 5: Go to the crafting table and combine all ingredients (3 wheat, 2 sugar, 1 egg, and milk bucket) to make a cake.\n\nRecipe for rabbit_stew:\nStep 1: Go to the farm and collect 1 carrot, 1 potato, and 1 brown mushroom (search for 'potatoes' (not 'potato').\nStep 2: Go to the furnace and bake the potato.\nStep 3: Go to the chest and grab a bowl\nStep 5: Kill a rabbit and pick up 1 raw rabbit that is dropped.\nStep 6: Go to the furnace and cook the raw rabbit.\nStep 7: Go to the crafting table and combine the cooked rabbit, baked potato, carrot, brown mushroom, and bowl to make rabbit stew.",
            "1": "Collaborate with agents around you to make 1 cooked_beef, 1 baked_potato, 1 cake, 1 rabbit_stew. \n\nRecipe for cooked_beef:\nStep 1: Kill a cow and pick up 1 beef that is dropped.\nStep 2: Go to furnace and use it to cook the beef.\n\nRecipe for baked_potato:\nStep 1: Go to the farm and collect 1 potato (search for 'potatoes' (not 'potato')).\nStep 2: Go to the furnace and bake the potato.\n\nRecipe for cake:\nStep 1: Go to the farm and collect 3 wheat, 2 sugar cane.\nStep 2: Go to the chest and grab 3 milk buckets.\nStep 3: Go to the chest and grab an egg.\nStep 4: Go to the crafting table and craft the sugarcane into sugar.\nStep 5: Go to the crafting table and combine all ingredients (3 wheat, 2 sugar, 1 egg, and milk bucket) to make a cake.\n\nRecipe for rabbit_stew:\nStep 1: Go to the farm and collect 1 carrot, 1 potato, and 1 brown mushroom (search for 'potatoes' (not 'potato').\nStep 2: Go to the furnace and bake the potato.\nStep 3: Go to the chest and grab a bowl\nStep 5: Kill a rabbit and pick up 1 raw rabbit that is dropped.\nStep 6: Go to the furnace and cook the raw rabbit.\nStep 7: Go to the crafting table and combine the cooked rabbit, baked potato, carrot, brown mushroom, and bowl to make rabbit stew."
        },
        "usernames": [
<<<<<<< HEAD
            ""
=======
            "izzycw"
>>>>>>> 8f2fcbe5
        ]
    },
    "multiagent_cooking_5_1_baked_potato_1_bread_1_cake_1_golden_apple_1_rabbit_stew_1_human_1_agent": {
        "conversation": "Let's work together to make bread, cake, golden_apple, baked_potato, rabbit_stew.",
        "agent_count": 1,
        "human_count": 1,
        "target": {
            "bread": 1,
            "cake": 1,
            "golden_apple": 1,
            "baked_potato": 1,
            "rabbit_stew": 1
        },
        "type": "cooking",
        "timeout": 500,
        "recipes": {
            "bread": [
                "Step 1: Go to the farm and collect 3 wheat.",
                "Step 2: Go to the crafting table and use the wheat to craft bread."
            ],
            "cake": [
                "Step 1: Go to the farm and collect 3 wheat, 2 sugar cane.",
                "Step 2: Go to the chest and grab 3 milk buckets.",
                "Step 3: Go to the chest and grab an egg.",
                "Step 4: Go to the crafting table and craft the sugarcane into sugar.",
                "Step 5: Go to the crafting table and combine all ingredients (3 wheat, 2 sugar, 1 egg, and milk bucket) to make a cake."
            ],
            "golden_apple": [
                "Step 1: Go to the chest and collect 1 apple and 8 gold ingots.",
                "Step 2: Go to the crafting table and surround the apple with the gold ingots to create a golden apple."
            ],
            "baked_potato": [
                "Step 1: Go to the farm and collect 1 potato (search for 'potatoes' (not 'potato')).",
                "Step 2: Go to the furnace and bake the potato."
            ],
            "rabbit_stew": [
                "Step 1: Go to the farm and collect 1 carrot, 1 potato, and 1 brown mushroom (search for 'potatoes' (not 'potato').",
                "Step 2: Go to the furnace and bake the potato.",
                "Step 3: Go to the chest and grab a bowl",
                "Step 5: Kill a rabbit and pick up 1 raw rabbit that is dropped.",
                "Step 6: Go to the furnace and cook the raw rabbit.",
                "Step 7: Go to the crafting table and combine the cooked rabbit, baked potato, carrot, brown mushroom, and bowl to make rabbit stew."
            ]
        },
        "blocked_access_to_recipe": [],
        "goal": {
            "0": "Collaborate with agents around you to make 1 bread, 1 cake, 1 golden_apple, 1 baked_potato, 1 rabbit_stew. \n\nRecipe for bread:\nStep 1: Go to the farm and collect 3 wheat.\nStep 2: Go to the crafting table and use the wheat to craft bread.\n\nRecipe for cake:\nStep 1: Go to the farm and collect 3 wheat, 2 sugar cane.\nStep 2: Go to the chest and grab 3 milk buckets.\nStep 3: Go to the chest and grab an egg.\nStep 4: Go to the crafting table and craft the sugarcane into sugar.\nStep 5: Go to the crafting table and combine all ingredients (3 wheat, 2 sugar, 1 egg, and milk bucket) to make a cake.\n\nRecipe for golden_apple:\nStep 1: Go to the chest and collect 1 apple and 8 gold ingots.\nStep 2: Go to the crafting table and surround the apple with the gold ingots to create a golden apple.\n\nRecipe for baked_potato:\nStep 1: Go to the farm and collect 1 potato (search for 'potatoes' (not 'potato')).\nStep 2: Go to the furnace and bake the potato.\n\nRecipe for rabbit_stew:\nStep 1: Go to the farm and collect 1 carrot, 1 potato, and 1 brown mushroom (search for 'potatoes' (not 'potato').\nStep 2: Go to the furnace and bake the potato.\nStep 3: Go to the chest and grab a bowl\nStep 5: Kill a rabbit and pick up 1 raw rabbit that is dropped.\nStep 6: Go to the furnace and cook the raw rabbit.\nStep 7: Go to the crafting table and combine the cooked rabbit, baked potato, carrot, brown mushroom, and bowl to make rabbit stew.",
            "1": "Collaborate with agents around you to make 1 bread, 1 cake, 1 golden_apple, 1 baked_potato, 1 rabbit_stew. \n\nRecipe for bread:\nStep 1: Go to the farm and collect 3 wheat.\nStep 2: Go to the crafting table and use the wheat to craft bread.\n\nRecipe for cake:\nStep 1: Go to the farm and collect 3 wheat, 2 sugar cane.\nStep 2: Go to the chest and grab 3 milk buckets.\nStep 3: Go to the chest and grab an egg.\nStep 4: Go to the crafting table and craft the sugarcane into sugar.\nStep 5: Go to the crafting table and combine all ingredients (3 wheat, 2 sugar, 1 egg, and milk bucket) to make a cake.\n\nRecipe for golden_apple:\nStep 1: Go to the chest and collect 1 apple and 8 gold ingots.\nStep 2: Go to the crafting table and surround the apple with the gold ingots to create a golden apple.\n\nRecipe for baked_potato:\nStep 1: Go to the farm and collect 1 potato (search for 'potatoes' (not 'potato')).\nStep 2: Go to the furnace and bake the potato.\n\nRecipe for rabbit_stew:\nStep 1: Go to the farm and collect 1 carrot, 1 potato, and 1 brown mushroom (search for 'potatoes' (not 'potato').\nStep 2: Go to the furnace and bake the potato.\nStep 3: Go to the chest and grab a bowl\nStep 5: Kill a rabbit and pick up 1 raw rabbit that is dropped.\nStep 6: Go to the furnace and cook the raw rabbit.\nStep 7: Go to the crafting table and combine the cooked rabbit, baked potato, carrot, brown mushroom, and bowl to make rabbit stew."
        },
        "usernames": [
<<<<<<< HEAD
            ""
=======
            "izzycw"
>>>>>>> 8f2fcbe5
        ]
    },
    "multiagent_cooking_5_1_baked_potato_1_bread_1_cooked_beef_1_golden_apple_1_human_1_agent": {
        "conversation": "Let's work together to make baked_potato, bread, cooked_beef, golden_apple.",
        "agent_count": 1,
        "human_count": 1,
        "target": {
            "baked_potato": 1,
            "bread": 1,
            "cooked_beef": 1,
            "golden_apple": 1
        },
        "type": "cooking",
        "timeout": 500,
        "recipes": {
            "baked_potato": [
                "Step 1: Go to the farm and collect 1 potato (search for 'potatoes' (not 'potato')).",
                "Step 2: Go to the furnace and bake the potato."
            ],
            "bread": [
                "Step 1: Go to the farm and collect 3 wheat.",
                "Step 2: Go to the crafting table and use the wheat to craft bread."
            ],
            "cooked_beef": [
                "Step 1: Kill a cow and pick up 1 beef that is dropped.",
                "Step 2: Go to furnace and use it to cook the beef."
            ],
            "golden_apple": [
                "Step 1: Go to the chest and collect 1 apple and 8 gold ingots.",
                "Step 2: Go to the crafting table and surround the apple with the gold ingots to create a golden apple."
            ]
        },
        "blocked_access_to_recipe": [],
        "goal": {
            "0": "Collaborate with agents around you to make 1 baked_potato, 1 bread, 1 cooked_beef, 1 golden_apple. \n\nRecipe for baked_potato:\nStep 1: Go to the farm and collect 1 potato (search for 'potatoes' (not 'potato')).\nStep 2: Go to the furnace and bake the potato.\n\nRecipe for bread:\nStep 1: Go to the farm and collect 3 wheat.\nStep 2: Go to the crafting table and use the wheat to craft bread.\n\nRecipe for cooked_beef:\nStep 1: Kill a cow and pick up 1 beef that is dropped.\nStep 2: Go to furnace and use it to cook the beef.\n\nRecipe for golden_apple:\nStep 1: Go to the chest and collect 1 apple and 8 gold ingots.\nStep 2: Go to the crafting table and surround the apple with the gold ingots to create a golden apple.",
            "1": "Collaborate with agents around you to make 1 baked_potato, 1 bread, 1 cooked_beef, 1 golden_apple. \n\nRecipe for baked_potato:\nStep 1: Go to the farm and collect 1 potato (search for 'potatoes' (not 'potato')).\nStep 2: Go to the furnace and bake the potato.\n\nRecipe for bread:\nStep 1: Go to the farm and collect 3 wheat.\nStep 2: Go to the crafting table and use the wheat to craft bread.\n\nRecipe for cooked_beef:\nStep 1: Kill a cow and pick up 1 beef that is dropped.\nStep 2: Go to furnace and use it to cook the beef.\n\nRecipe for golden_apple:\nStep 1: Go to the chest and collect 1 apple and 8 gold ingots.\nStep 2: Go to the crafting table and surround the apple with the gold ingots to create a golden apple."
        },
        "usernames": [
<<<<<<< HEAD
            ""
=======
            "izzycw"
>>>>>>> 8f2fcbe5
        ]
    },
    "multiagent_cooking_5_1_baked_potato_1_bread_1_cake_1_cooked_beef_1_golden_apple_1_human_1_agent": {
        "conversation": "Let's work together to make cake, bread, golden_apple, baked_potato, cooked_beef.",
        "agent_count": 1,
        "human_count": 1,
        "target": {
            "cake": 1,
            "bread": 1,
            "golden_apple": 1,
            "baked_potato": 1,
            "cooked_beef": 1
        },
        "type": "cooking",
        "timeout": 500,
        "recipes": {
            "cake": [
                "Step 1: Go to the farm and collect 3 wheat, 2 sugar cane.",
                "Step 2: Go to the chest and grab 3 milk buckets.",
                "Step 3: Go to the chest and grab an egg.",
                "Step 4: Go to the crafting table and craft the sugarcane into sugar.",
                "Step 5: Go to the crafting table and combine all ingredients (3 wheat, 2 sugar, 1 egg, and milk bucket) to make a cake."
            ],
            "bread": [
                "Step 1: Go to the farm and collect 3 wheat.",
                "Step 2: Go to the crafting table and use the wheat to craft bread."
            ],
            "golden_apple": [
                "Step 1: Go to the chest and collect 1 apple and 8 gold ingots.",
                "Step 2: Go to the crafting table and surround the apple with the gold ingots to create a golden apple."
            ],
            "baked_potato": [
                "Step 1: Go to the farm and collect 1 potato (search for 'potatoes' (not 'potato')).",
                "Step 2: Go to the furnace and bake the potato."
            ],
            "cooked_beef": [
                "Step 1: Kill a cow and pick up 1 beef that is dropped.",
                "Step 2: Go to furnace and use it to cook the beef."
            ]
        },
        "blocked_access_to_recipe": [],
        "goal": {
            "0": "Collaborate with agents around you to make 1 cake, 1 bread, 1 golden_apple, 1 baked_potato, 1 cooked_beef. \n\nRecipe for cake:\nStep 1: Go to the farm and collect 3 wheat, 2 sugar cane.\nStep 2: Go to the chest and grab 3 milk buckets.\nStep 3: Go to the chest and grab an egg.\nStep 4: Go to the crafting table and craft the sugarcane into sugar.\nStep 5: Go to the crafting table and combine all ingredients (3 wheat, 2 sugar, 1 egg, and milk bucket) to make a cake.\n\nRecipe for bread:\nStep 1: Go to the farm and collect 3 wheat.\nStep 2: Go to the crafting table and use the wheat to craft bread.\n\nRecipe for golden_apple:\nStep 1: Go to the chest and collect 1 apple and 8 gold ingots.\nStep 2: Go to the crafting table and surround the apple with the gold ingots to create a golden apple.\n\nRecipe for baked_potato:\nStep 1: Go to the farm and collect 1 potato (search for 'potatoes' (not 'potato')).\nStep 2: Go to the furnace and bake the potato.\n\nRecipe for cooked_beef:\nStep 1: Kill a cow and pick up 1 beef that is dropped.\nStep 2: Go to furnace and use it to cook the beef.",
            "1": "Collaborate with agents around you to make 1 cake, 1 bread, 1 golden_apple, 1 baked_potato, 1 cooked_beef. \n\nRecipe for cake:\nStep 1: Go to the farm and collect 3 wheat, 2 sugar cane.\nStep 2: Go to the chest and grab 3 milk buckets.\nStep 3: Go to the chest and grab an egg.\nStep 4: Go to the crafting table and craft the sugarcane into sugar.\nStep 5: Go to the crafting table and combine all ingredients (3 wheat, 2 sugar, 1 egg, and milk bucket) to make a cake.\n\nRecipe for bread:\nStep 1: Go to the farm and collect 3 wheat.\nStep 2: Go to the crafting table and use the wheat to craft bread.\n\nRecipe for golden_apple:\nStep 1: Go to the chest and collect 1 apple and 8 gold ingots.\nStep 2: Go to the crafting table and surround the apple with the gold ingots to create a golden apple.\n\nRecipe for baked_potato:\nStep 1: Go to the farm and collect 1 potato (search for 'potatoes' (not 'potato')).\nStep 2: Go to the furnace and bake the potato.\n\nRecipe for cooked_beef:\nStep 1: Kill a cow and pick up 1 beef that is dropped.\nStep 2: Go to furnace and use it to cook the beef."
        },
        "usernames": [
<<<<<<< HEAD
            ""
=======
            "izzycw"
>>>>>>> 8f2fcbe5
        ]
    },
    "multiagent_cooking_5_1_baked_potato_1_cake_1_golden_apple_1_rabbit_stew_1_human_1_agent": {
        "conversation": "Let's work together to make rabbit_stew, golden_apple, cake, baked_potato.",
        "agent_count": 1,
        "human_count": 1,
        "target": {
            "rabbit_stew": 1,
            "golden_apple": 1,
            "cake": 1,
            "baked_potato": 1
        },
        "type": "cooking",
        "timeout": 500,
        "recipes": {
            "rabbit_stew": [
                "Step 1: Go to the farm and collect 1 carrot, 1 potato, and 1 brown mushroom (search for 'potatoes' (not 'potato').",
                "Step 2: Go to the furnace and bake the potato.",
                "Step 3: Go to the chest and grab a bowl",
                "Step 5: Kill a rabbit and pick up 1 raw rabbit that is dropped.",
                "Step 6: Go to the furnace and cook the raw rabbit.",
                "Step 7: Go to the crafting table and combine the cooked rabbit, baked potato, carrot, brown mushroom, and bowl to make rabbit stew."
            ],
            "golden_apple": [
                "Step 1: Go to the chest and collect 1 apple and 8 gold ingots.",
                "Step 2: Go to the crafting table and surround the apple with the gold ingots to create a golden apple."
            ],
            "cake": [
                "Step 1: Go to the farm and collect 3 wheat, 2 sugar cane.",
                "Step 2: Go to the chest and grab 3 milk buckets.",
                "Step 3: Go to the chest and grab an egg.",
                "Step 4: Go to the crafting table and craft the sugarcane into sugar.",
                "Step 5: Go to the crafting table and combine all ingredients (3 wheat, 2 sugar, 1 egg, and milk bucket) to make a cake."
            ],
            "baked_potato": [
                "Step 1: Go to the farm and collect 1 potato (search for 'potatoes' (not 'potato')).",
                "Step 2: Go to the furnace and bake the potato."
            ]
        },
        "blocked_access_to_recipe": [],
        "goal": {
            "0": "Collaborate with agents around you to make 1 rabbit_stew, 1 golden_apple, 1 cake, 1 baked_potato. \n\nRecipe for rabbit_stew:\nStep 1: Go to the farm and collect 1 carrot, 1 potato, and 1 brown mushroom (search for 'potatoes' (not 'potato').\nStep 2: Go to the furnace and bake the potato.\nStep 3: Go to the chest and grab a bowl\nStep 5: Kill a rabbit and pick up 1 raw rabbit that is dropped.\nStep 6: Go to the furnace and cook the raw rabbit.\nStep 7: Go to the crafting table and combine the cooked rabbit, baked potato, carrot, brown mushroom, and bowl to make rabbit stew.\n\nRecipe for golden_apple:\nStep 1: Go to the chest and collect 1 apple and 8 gold ingots.\nStep 2: Go to the crafting table and surround the apple with the gold ingots to create a golden apple.\n\nRecipe for cake:\nStep 1: Go to the farm and collect 3 wheat, 2 sugar cane.\nStep 2: Go to the chest and grab 3 milk buckets.\nStep 3: Go to the chest and grab an egg.\nStep 4: Go to the crafting table and craft the sugarcane into sugar.\nStep 5: Go to the crafting table and combine all ingredients (3 wheat, 2 sugar, 1 egg, and milk bucket) to make a cake.\n\nRecipe for baked_potato:\nStep 1: Go to the farm and collect 1 potato (search for 'potatoes' (not 'potato')).\nStep 2: Go to the furnace and bake the potato.",
            "1": "Collaborate with agents around you to make 1 rabbit_stew, 1 golden_apple, 1 cake, 1 baked_potato. \n\nRecipe for rabbit_stew:\nStep 1: Go to the farm and collect 1 carrot, 1 potato, and 1 brown mushroom (search for 'potatoes' (not 'potato').\nStep 2: Go to the furnace and bake the potato.\nStep 3: Go to the chest and grab a bowl\nStep 5: Kill a rabbit and pick up 1 raw rabbit that is dropped.\nStep 6: Go to the furnace and cook the raw rabbit.\nStep 7: Go to the crafting table and combine the cooked rabbit, baked potato, carrot, brown mushroom, and bowl to make rabbit stew.\n\nRecipe for golden_apple:\nStep 1: Go to the chest and collect 1 apple and 8 gold ingots.\nStep 2: Go to the crafting table and surround the apple with the gold ingots to create a golden apple.\n\nRecipe for cake:\nStep 1: Go to the farm and collect 3 wheat, 2 sugar cane.\nStep 2: Go to the chest and grab 3 milk buckets.\nStep 3: Go to the chest and grab an egg.\nStep 4: Go to the crafting table and craft the sugarcane into sugar.\nStep 5: Go to the crafting table and combine all ingredients (3 wheat, 2 sugar, 1 egg, and milk bucket) to make a cake.\n\nRecipe for baked_potato:\nStep 1: Go to the farm and collect 1 potato (search for 'potatoes' (not 'potato')).\nStep 2: Go to the furnace and bake the potato."
        },
        "usernames": [
<<<<<<< HEAD
            ""
=======
            "izzycw"
>>>>>>> 8f2fcbe5
        ]
    },
    "multiagent_cooking_5_1_bread_1_cooked_beef_1_golden_apple_1_rabbit_stew_1_human_1_agent": {
        "conversation": "Let's work together to make bread, rabbit_stew, golden_apple, cooked_beef.",
        "agent_count": 1,
        "human_count": 1,
        "target": {
            "bread": 1,
            "rabbit_stew": 1,
            "golden_apple": 1,
            "cooked_beef": 1
        },
        "type": "cooking",
        "timeout": 500,
        "recipes": {
            "bread": [
                "Step 1: Go to the farm and collect 3 wheat.",
                "Step 2: Go to the crafting table and use the wheat to craft bread."
            ],
            "rabbit_stew": [
                "Step 1: Go to the farm and collect 1 carrot, 1 potato, and 1 brown mushroom (search for 'potatoes' (not 'potato').",
                "Step 2: Go to the furnace and bake the potato.",
                "Step 3: Go to the chest and grab a bowl",
                "Step 5: Kill a rabbit and pick up 1 raw rabbit that is dropped.",
                "Step 6: Go to the furnace and cook the raw rabbit.",
                "Step 7: Go to the crafting table and combine the cooked rabbit, baked potato, carrot, brown mushroom, and bowl to make rabbit stew."
            ],
            "golden_apple": [
                "Step 1: Go to the chest and collect 1 apple and 8 gold ingots.",
                "Step 2: Go to the crafting table and surround the apple with the gold ingots to create a golden apple."
            ],
            "cooked_beef": [
                "Step 1: Kill a cow and pick up 1 beef that is dropped.",
                "Step 2: Go to furnace and use it to cook the beef."
            ]
        },
        "blocked_access_to_recipe": [],
        "goal": {
            "0": "Collaborate with agents around you to make 1 bread, 1 rabbit_stew, 1 golden_apple, 1 cooked_beef. \n\nRecipe for bread:\nStep 1: Go to the farm and collect 3 wheat.\nStep 2: Go to the crafting table and use the wheat to craft bread.\n\nRecipe for rabbit_stew:\nStep 1: Go to the farm and collect 1 carrot, 1 potato, and 1 brown mushroom (search for 'potatoes' (not 'potato').\nStep 2: Go to the furnace and bake the potato.\nStep 3: Go to the chest and grab a bowl\nStep 5: Kill a rabbit and pick up 1 raw rabbit that is dropped.\nStep 6: Go to the furnace and cook the raw rabbit.\nStep 7: Go to the crafting table and combine the cooked rabbit, baked potato, carrot, brown mushroom, and bowl to make rabbit stew.\n\nRecipe for golden_apple:\nStep 1: Go to the chest and collect 1 apple and 8 gold ingots.\nStep 2: Go to the crafting table and surround the apple with the gold ingots to create a golden apple.\n\nRecipe for cooked_beef:\nStep 1: Kill a cow and pick up 1 beef that is dropped.\nStep 2: Go to furnace and use it to cook the beef.",
            "1": "Collaborate with agents around you to make 1 bread, 1 rabbit_stew, 1 golden_apple, 1 cooked_beef. \n\nRecipe for bread:\nStep 1: Go to the farm and collect 3 wheat.\nStep 2: Go to the crafting table and use the wheat to craft bread.\n\nRecipe for rabbit_stew:\nStep 1: Go to the farm and collect 1 carrot, 1 potato, and 1 brown mushroom (search for 'potatoes' (not 'potato').\nStep 2: Go to the furnace and bake the potato.\nStep 3: Go to the chest and grab a bowl\nStep 5: Kill a rabbit and pick up 1 raw rabbit that is dropped.\nStep 6: Go to the furnace and cook the raw rabbit.\nStep 7: Go to the crafting table and combine the cooked rabbit, baked potato, carrot, brown mushroom, and bowl to make rabbit stew.\n\nRecipe for golden_apple:\nStep 1: Go to the chest and collect 1 apple and 8 gold ingots.\nStep 2: Go to the crafting table and surround the apple with the gold ingots to create a golden apple.\n\nRecipe for cooked_beef:\nStep 1: Kill a cow and pick up 1 beef that is dropped.\nStep 2: Go to furnace and use it to cook the beef."
        },
        "usernames": [
<<<<<<< HEAD
            ""
=======
            "izzycw"
>>>>>>> 8f2fcbe5
        ]
    },
    "multiagent_cooking_5_1_bread_1_cake_1_golden_apple_1_rabbit_stew_1_human_1_agent": {
        "conversation": "Let's work together to make cake, rabbit_stew, golden_apple, bread.",
        "agent_count": 1,
        "human_count": 1,
        "target": {
            "cake": 1,
            "rabbit_stew": 1,
            "golden_apple": 1,
            "bread": 1
        },
        "type": "cooking",
        "timeout": 500,
        "recipes": {
            "cake": [
                "Step 1: Go to the farm and collect 3 wheat, 2 sugar cane.",
                "Step 2: Go to the chest and grab 3 milk buckets.",
                "Step 3: Go to the chest and grab an egg.",
                "Step 4: Go to the crafting table and craft the sugarcane into sugar.",
                "Step 5: Go to the crafting table and combine all ingredients (3 wheat, 2 sugar, 1 egg, and milk bucket) to make a cake."
            ],
            "rabbit_stew": [
                "Step 1: Go to the farm and collect 1 carrot, 1 potato, and 1 brown mushroom (search for 'potatoes' (not 'potato').",
                "Step 2: Go to the furnace and bake the potato.",
                "Step 3: Go to the chest and grab a bowl",
                "Step 5: Kill a rabbit and pick up 1 raw rabbit that is dropped.",
                "Step 6: Go to the furnace and cook the raw rabbit.",
                "Step 7: Go to the crafting table and combine the cooked rabbit, baked potato, carrot, brown mushroom, and bowl to make rabbit stew."
            ],
            "golden_apple": [
                "Step 1: Go to the chest and collect 1 apple and 8 gold ingots.",
                "Step 2: Go to the crafting table and surround the apple with the gold ingots to create a golden apple."
            ],
            "bread": [
                "Step 1: Go to the farm and collect 3 wheat.",
                "Step 2: Go to the crafting table and use the wheat to craft bread."
            ]
        },
        "blocked_access_to_recipe": [],
        "goal": {
            "0": "Collaborate with agents around you to make 1 cake, 1 rabbit_stew, 1 golden_apple, 1 bread. \n\nRecipe for cake:\nStep 1: Go to the farm and collect 3 wheat, 2 sugar cane.\nStep 2: Go to the chest and grab 3 milk buckets.\nStep 3: Go to the chest and grab an egg.\nStep 4: Go to the crafting table and craft the sugarcane into sugar.\nStep 5: Go to the crafting table and combine all ingredients (3 wheat, 2 sugar, 1 egg, and milk bucket) to make a cake.\n\nRecipe for rabbit_stew:\nStep 1: Go to the farm and collect 1 carrot, 1 potato, and 1 brown mushroom (search for 'potatoes' (not 'potato').\nStep 2: Go to the furnace and bake the potato.\nStep 3: Go to the chest and grab a bowl\nStep 5: Kill a rabbit and pick up 1 raw rabbit that is dropped.\nStep 6: Go to the furnace and cook the raw rabbit.\nStep 7: Go to the crafting table and combine the cooked rabbit, baked potato, carrot, brown mushroom, and bowl to make rabbit stew.\n\nRecipe for golden_apple:\nStep 1: Go to the chest and collect 1 apple and 8 gold ingots.\nStep 2: Go to the crafting table and surround the apple with the gold ingots to create a golden apple.\n\nRecipe for bread:\nStep 1: Go to the farm and collect 3 wheat.\nStep 2: Go to the crafting table and use the wheat to craft bread.",
            "1": "Collaborate with agents around you to make 1 cake, 1 rabbit_stew, 1 golden_apple, 1 bread. \n\nRecipe for cake:\nStep 1: Go to the farm and collect 3 wheat, 2 sugar cane.\nStep 2: Go to the chest and grab 3 milk buckets.\nStep 3: Go to the chest and grab an egg.\nStep 4: Go to the crafting table and craft the sugarcane into sugar.\nStep 5: Go to the crafting table and combine all ingredients (3 wheat, 2 sugar, 1 egg, and milk bucket) to make a cake.\n\nRecipe for rabbit_stew:\nStep 1: Go to the farm and collect 1 carrot, 1 potato, and 1 brown mushroom (search for 'potatoes' (not 'potato').\nStep 2: Go to the furnace and bake the potato.\nStep 3: Go to the chest and grab a bowl\nStep 5: Kill a rabbit and pick up 1 raw rabbit that is dropped.\nStep 6: Go to the furnace and cook the raw rabbit.\nStep 7: Go to the crafting table and combine the cooked rabbit, baked potato, carrot, brown mushroom, and bowl to make rabbit stew.\n\nRecipe for golden_apple:\nStep 1: Go to the chest and collect 1 apple and 8 gold ingots.\nStep 2: Go to the crafting table and surround the apple with the gold ingots to create a golden apple.\n\nRecipe for bread:\nStep 1: Go to the farm and collect 3 wheat.\nStep 2: Go to the crafting table and use the wheat to craft bread."
        },
        "usernames": [
<<<<<<< HEAD
            ""
=======
            "izzycw"
>>>>>>> 8f2fcbe5
        ]
    },
    "multiagent_cooking_5_1_baked_potato_1_cake_1_cooked_beef_1_golden_apple_1_rabbit_stew_1_human_1_agent": {
        "conversation": "Let's work together to make cooked_beef, golden_apple, cake, baked_potato, rabbit_stew.",
        "agent_count": 1,
        "human_count": 1,
        "target": {
            "cooked_beef": 1,
            "golden_apple": 1,
            "cake": 1,
            "baked_potato": 1,
            "rabbit_stew": 1
        },
        "type": "cooking",
        "timeout": 500,
        "recipes": {
            "cooked_beef": [
                "Step 1: Kill a cow and pick up 1 beef that is dropped.",
                "Step 2: Go to furnace and use it to cook the beef."
            ],
            "golden_apple": [
                "Step 1: Go to the chest and collect 1 apple and 8 gold ingots.",
                "Step 2: Go to the crafting table and surround the apple with the gold ingots to create a golden apple."
            ],
            "cake": [
                "Step 1: Go to the farm and collect 3 wheat, 2 sugar cane.",
                "Step 2: Go to the chest and grab 3 milk buckets.",
                "Step 3: Go to the chest and grab an egg.",
                "Step 4: Go to the crafting table and craft the sugarcane into sugar.",
                "Step 5: Go to the crafting table and combine all ingredients (3 wheat, 2 sugar, 1 egg, and milk bucket) to make a cake."
            ],
            "baked_potato": [
                "Step 1: Go to the farm and collect 1 potato (search for 'potatoes' (not 'potato')).",
                "Step 2: Go to the furnace and bake the potato."
            ],
            "rabbit_stew": [
                "Step 1: Go to the farm and collect 1 carrot, 1 potato, and 1 brown mushroom (search for 'potatoes' (not 'potato').",
                "Step 2: Go to the furnace and bake the potato.",
                "Step 3: Go to the chest and grab a bowl",
                "Step 5: Kill a rabbit and pick up 1 raw rabbit that is dropped.",
                "Step 6: Go to the furnace and cook the raw rabbit.",
                "Step 7: Go to the crafting table and combine the cooked rabbit, baked potato, carrot, brown mushroom, and bowl to make rabbit stew."
            ]
        },
        "blocked_access_to_recipe": [],
        "goal": {
            "0": "Collaborate with agents around you to make 1 cooked_beef, 1 golden_apple, 1 cake, 1 baked_potato, 1 rabbit_stew. \n\nRecipe for cooked_beef:\nStep 1: Kill a cow and pick up 1 beef that is dropped.\nStep 2: Go to furnace and use it to cook the beef.\n\nRecipe for golden_apple:\nStep 1: Go to the chest and collect 1 apple and 8 gold ingots.\nStep 2: Go to the crafting table and surround the apple with the gold ingots to create a golden apple.\n\nRecipe for cake:\nStep 1: Go to the farm and collect 3 wheat, 2 sugar cane.\nStep 2: Go to the chest and grab 3 milk buckets.\nStep 3: Go to the chest and grab an egg.\nStep 4: Go to the crafting table and craft the sugarcane into sugar.\nStep 5: Go to the crafting table and combine all ingredients (3 wheat, 2 sugar, 1 egg, and milk bucket) to make a cake.\n\nRecipe for baked_potato:\nStep 1: Go to the farm and collect 1 potato (search for 'potatoes' (not 'potato')).\nStep 2: Go to the furnace and bake the potato.\n\nRecipe for rabbit_stew:\nStep 1: Go to the farm and collect 1 carrot, 1 potato, and 1 brown mushroom (search for 'potatoes' (not 'potato').\nStep 2: Go to the furnace and bake the potato.\nStep 3: Go to the chest and grab a bowl\nStep 5: Kill a rabbit and pick up 1 raw rabbit that is dropped.\nStep 6: Go to the furnace and cook the raw rabbit.\nStep 7: Go to the crafting table and combine the cooked rabbit, baked potato, carrot, brown mushroom, and bowl to make rabbit stew.",
            "1": "Collaborate with agents around you to make 1 cooked_beef, 1 golden_apple, 1 cake, 1 baked_potato, 1 rabbit_stew. \n\nRecipe for cooked_beef:\nStep 1: Kill a cow and pick up 1 beef that is dropped.\nStep 2: Go to furnace and use it to cook the beef.\n\nRecipe for golden_apple:\nStep 1: Go to the chest and collect 1 apple and 8 gold ingots.\nStep 2: Go to the crafting table and surround the apple with the gold ingots to create a golden apple.\n\nRecipe for cake:\nStep 1: Go to the farm and collect 3 wheat, 2 sugar cane.\nStep 2: Go to the chest and grab 3 milk buckets.\nStep 3: Go to the chest and grab an egg.\nStep 4: Go to the crafting table and craft the sugarcane into sugar.\nStep 5: Go to the crafting table and combine all ingredients (3 wheat, 2 sugar, 1 egg, and milk bucket) to make a cake.\n\nRecipe for baked_potato:\nStep 1: Go to the farm and collect 1 potato (search for 'potatoes' (not 'potato')).\nStep 2: Go to the furnace and bake the potato.\n\nRecipe for rabbit_stew:\nStep 1: Go to the farm and collect 1 carrot, 1 potato, and 1 brown mushroom (search for 'potatoes' (not 'potato').\nStep 2: Go to the furnace and bake the potato.\nStep 3: Go to the chest and grab a bowl\nStep 5: Kill a rabbit and pick up 1 raw rabbit that is dropped.\nStep 6: Go to the furnace and cook the raw rabbit.\nStep 7: Go to the crafting table and combine the cooked rabbit, baked potato, carrot, brown mushroom, and bowl to make rabbit stew."
        },
        "usernames": [
<<<<<<< HEAD
            ""
=======
            "izzycw"
>>>>>>> 8f2fcbe5
        ]
    },
    "multiagent_cooking_5_1_bread_1_cake_1_cooked_beef_1_golden_apple_1_rabbit_stew_1_human_1_agent": {
        "conversation": "Let's work together to make cooked_beef, golden_apple, rabbit_stew, bread, cake.",
        "agent_count": 1,
        "human_count": 1,
        "target": {
            "cooked_beef": 1,
            "golden_apple": 1,
            "rabbit_stew": 1,
            "bread": 1,
            "cake": 1
        },
        "type": "cooking",
        "timeout": 500,
        "recipes": {
            "cooked_beef": [
                "Step 1: Kill a cow and pick up 1 beef that is dropped.",
                "Step 2: Go to furnace and use it to cook the beef."
            ],
            "golden_apple": [
                "Step 1: Go to the chest and collect 1 apple and 8 gold ingots.",
                "Step 2: Go to the crafting table and surround the apple with the gold ingots to create a golden apple."
            ],
            "rabbit_stew": [
                "Step 1: Go to the farm and collect 1 carrot, 1 potato, and 1 brown mushroom (search for 'potatoes' (not 'potato').",
                "Step 2: Go to the furnace and bake the potato.",
                "Step 3: Go to the chest and grab a bowl",
                "Step 5: Kill a rabbit and pick up 1 raw rabbit that is dropped.",
                "Step 6: Go to the furnace and cook the raw rabbit.",
                "Step 7: Go to the crafting table and combine the cooked rabbit, baked potato, carrot, brown mushroom, and bowl to make rabbit stew."
            ],
            "bread": [
                "Step 1: Go to the farm and collect 3 wheat.",
                "Step 2: Go to the crafting table and use the wheat to craft bread."
            ],
            "cake": [
                "Step 1: Go to the farm and collect 3 wheat, 2 sugar cane.",
                "Step 2: Go to the chest and grab 3 milk buckets.",
                "Step 3: Go to the chest and grab an egg.",
                "Step 4: Go to the crafting table and craft the sugarcane into sugar.",
                "Step 5: Go to the crafting table and combine all ingredients (3 wheat, 2 sugar, 1 egg, and milk bucket) to make a cake."
            ]
        },
        "blocked_access_to_recipe": [],
        "goal": {
            "0": "Collaborate with agents around you to make 1 cooked_beef, 1 golden_apple, 1 rabbit_stew, 1 bread, 1 cake. \n\nRecipe for cooked_beef:\nStep 1: Kill a cow and pick up 1 beef that is dropped.\nStep 2: Go to furnace and use it to cook the beef.\n\nRecipe for golden_apple:\nStep 1: Go to the chest and collect 1 apple and 8 gold ingots.\nStep 2: Go to the crafting table and surround the apple with the gold ingots to create a golden apple.\n\nRecipe for rabbit_stew:\nStep 1: Go to the farm and collect 1 carrot, 1 potato, and 1 brown mushroom (search for 'potatoes' (not 'potato').\nStep 2: Go to the furnace and bake the potato.\nStep 3: Go to the chest and grab a bowl\nStep 5: Kill a rabbit and pick up 1 raw rabbit that is dropped.\nStep 6: Go to the furnace and cook the raw rabbit.\nStep 7: Go to the crafting table and combine the cooked rabbit, baked potato, carrot, brown mushroom, and bowl to make rabbit stew.\n\nRecipe for bread:\nStep 1: Go to the farm and collect 3 wheat.\nStep 2: Go to the crafting table and use the wheat to craft bread.\n\nRecipe for cake:\nStep 1: Go to the farm and collect 3 wheat, 2 sugar cane.\nStep 2: Go to the chest and grab 3 milk buckets.\nStep 3: Go to the chest and grab an egg.\nStep 4: Go to the crafting table and craft the sugarcane into sugar.\nStep 5: Go to the crafting table and combine all ingredients (3 wheat, 2 sugar, 1 egg, and milk bucket) to make a cake.",
            "1": "Collaborate with agents around you to make 1 cooked_beef, 1 golden_apple, 1 rabbit_stew, 1 bread, 1 cake. \n\nRecipe for cooked_beef:\nStep 1: Kill a cow and pick up 1 beef that is dropped.\nStep 2: Go to furnace and use it to cook the beef.\n\nRecipe for golden_apple:\nStep 1: Go to the chest and collect 1 apple and 8 gold ingots.\nStep 2: Go to the crafting table and surround the apple with the gold ingots to create a golden apple.\n\nRecipe for rabbit_stew:\nStep 1: Go to the farm and collect 1 carrot, 1 potato, and 1 brown mushroom (search for 'potatoes' (not 'potato').\nStep 2: Go to the furnace and bake the potato.\nStep 3: Go to the chest and grab a bowl\nStep 5: Kill a rabbit and pick up 1 raw rabbit that is dropped.\nStep 6: Go to the furnace and cook the raw rabbit.\nStep 7: Go to the crafting table and combine the cooked rabbit, baked potato, carrot, brown mushroom, and bowl to make rabbit stew.\n\nRecipe for bread:\nStep 1: Go to the farm and collect 3 wheat.\nStep 2: Go to the crafting table and use the wheat to craft bread.\n\nRecipe for cake:\nStep 1: Go to the farm and collect 3 wheat, 2 sugar cane.\nStep 2: Go to the chest and grab 3 milk buckets.\nStep 3: Go to the chest and grab an egg.\nStep 4: Go to the crafting table and craft the sugarcane into sugar.\nStep 5: Go to the crafting table and combine all ingredients (3 wheat, 2 sugar, 1 egg, and milk bucket) to make a cake."
        },
        "usernames": [
<<<<<<< HEAD
            ""
=======
            "izzycw"
>>>>>>> 8f2fcbe5
        ]
    },
    "multiagent_cooking_5_1_baked_potato_1_bread_1_cooked_beef_1_rabbit_stew_1_human_1_agent": {
        "conversation": "Let's work together to make bread, cooked_beef, rabbit_stew, baked_potato.",
        "agent_count": 1,
        "human_count": 1,
        "target": {
            "bread": 1,
            "cooked_beef": 1,
            "rabbit_stew": 1,
            "baked_potato": 1
        },
        "type": "cooking",
        "timeout": 500,
        "recipes": {
            "bread": [
                "Step 1: Go to the farm and collect 3 wheat.",
                "Step 2: Go to the crafting table and use the wheat to craft bread."
            ],
            "cooked_beef": [
                "Step 1: Kill a cow and pick up 1 beef that is dropped.",
                "Step 2: Go to furnace and use it to cook the beef."
            ],
            "rabbit_stew": [
                "Step 1: Go to the farm and collect 1 carrot, 1 potato, and 1 brown mushroom (search for 'potatoes' (not 'potato').",
                "Step 2: Go to the furnace and bake the potato.",
                "Step 3: Go to the chest and grab a bowl",
                "Step 5: Kill a rabbit and pick up 1 raw rabbit that is dropped.",
                "Step 6: Go to the furnace and cook the raw rabbit.",
                "Step 7: Go to the crafting table and combine the cooked rabbit, baked potato, carrot, brown mushroom, and bowl to make rabbit stew."
            ],
            "baked_potato": [
                "Step 1: Go to the farm and collect 1 potato (search for 'potatoes' (not 'potato')).",
                "Step 2: Go to the furnace and bake the potato."
            ]
        },
        "blocked_access_to_recipe": [],
        "goal": {
            "0": "Collaborate with agents around you to make 1 bread, 1 cooked_beef, 1 rabbit_stew, 1 baked_potato. \n\nRecipe for bread:\nStep 1: Go to the farm and collect 3 wheat.\nStep 2: Go to the crafting table and use the wheat to craft bread.\n\nRecipe for cooked_beef:\nStep 1: Kill a cow and pick up 1 beef that is dropped.\nStep 2: Go to furnace and use it to cook the beef.\n\nRecipe for rabbit_stew:\nStep 1: Go to the farm and collect 1 carrot, 1 potato, and 1 brown mushroom (search for 'potatoes' (not 'potato').\nStep 2: Go to the furnace and bake the potato.\nStep 3: Go to the chest and grab a bowl\nStep 5: Kill a rabbit and pick up 1 raw rabbit that is dropped.\nStep 6: Go to the furnace and cook the raw rabbit.\nStep 7: Go to the crafting table and combine the cooked rabbit, baked potato, carrot, brown mushroom, and bowl to make rabbit stew.\n\nRecipe for baked_potato:\nStep 1: Go to the farm and collect 1 potato (search for 'potatoes' (not 'potato')).\nStep 2: Go to the furnace and bake the potato.",
            "1": "Collaborate with agents around you to make 1 bread, 1 cooked_beef, 1 rabbit_stew, 1 baked_potato. \n\nRecipe for bread:\nStep 1: Go to the farm and collect 3 wheat.\nStep 2: Go to the crafting table and use the wheat to craft bread.\n\nRecipe for cooked_beef:\nStep 1: Kill a cow and pick up 1 beef that is dropped.\nStep 2: Go to furnace and use it to cook the beef.\n\nRecipe for rabbit_stew:\nStep 1: Go to the farm and collect 1 carrot, 1 potato, and 1 brown mushroom (search for 'potatoes' (not 'potato').\nStep 2: Go to the furnace and bake the potato.\nStep 3: Go to the chest and grab a bowl\nStep 5: Kill a rabbit and pick up 1 raw rabbit that is dropped.\nStep 6: Go to the furnace and cook the raw rabbit.\nStep 7: Go to the crafting table and combine the cooked rabbit, baked potato, carrot, brown mushroom, and bowl to make rabbit stew.\n\nRecipe for baked_potato:\nStep 1: Go to the farm and collect 1 potato (search for 'potatoes' (not 'potato')).\nStep 2: Go to the furnace and bake the potato."
        },
        "usernames": [
<<<<<<< HEAD
            ""
=======
            "izzycw"
>>>>>>> 8f2fcbe5
        ]
    }
}<|MERGE_RESOLUTION|>--- conflicted
+++ resolved
@@ -42,11 +42,7 @@
             "1": "Collaborate with agents around you to make 1 cooked_beef, 1 baked_potato, 1 cake, 1 rabbit_stew. \n\nRecipe for cooked_beef:\nStep 1: Kill a cow and pick up 1 beef that is dropped.\nStep 2: Go to furnace and use it to cook the beef.\n\nRecipe for baked_potato:\nStep 1: Go to the farm and collect 1 potato (search for 'potatoes' (not 'potato')).\nStep 2: Go to the furnace and bake the potato.\n\nRecipe for cake:\nStep 1: Go to the farm and collect 3 wheat, 2 sugar cane.\nStep 2: Go to the chest and grab 3 milk buckets.\nStep 3: Go to the chest and grab an egg.\nStep 4: Go to the crafting table and craft the sugarcane into sugar.\nStep 5: Go to the crafting table and combine all ingredients (3 wheat, 2 sugar, 1 egg, and milk bucket) to make a cake.\n\nRecipe for rabbit_stew:\nStep 1: Go to the farm and collect 1 carrot, 1 potato, and 1 brown mushroom (search for 'potatoes' (not 'potato').\nStep 2: Go to the furnace and bake the potato.\nStep 3: Go to the chest and grab a bowl\nStep 5: Kill a rabbit and pick up 1 raw rabbit that is dropped.\nStep 6: Go to the furnace and cook the raw rabbit.\nStep 7: Go to the crafting table and combine the cooked rabbit, baked potato, carrot, brown mushroom, and bowl to make rabbit stew."
         },
         "usernames": [
-<<<<<<< HEAD
-            ""
-=======
             "izzycw"
->>>>>>> 8f2fcbe5
         ]
     },
     "multiagent_cooking_5_1_baked_potato_1_bread_1_cake_1_golden_apple_1_rabbit_stew_1_human_1_agent": {
@@ -95,14 +91,7 @@
         "goal": {
             "0": "Collaborate with agents around you to make 1 bread, 1 cake, 1 golden_apple, 1 baked_potato, 1 rabbit_stew. \n\nRecipe for bread:\nStep 1: Go to the farm and collect 3 wheat.\nStep 2: Go to the crafting table and use the wheat to craft bread.\n\nRecipe for cake:\nStep 1: Go to the farm and collect 3 wheat, 2 sugar cane.\nStep 2: Go to the chest and grab 3 milk buckets.\nStep 3: Go to the chest and grab an egg.\nStep 4: Go to the crafting table and craft the sugarcane into sugar.\nStep 5: Go to the crafting table and combine all ingredients (3 wheat, 2 sugar, 1 egg, and milk bucket) to make a cake.\n\nRecipe for golden_apple:\nStep 1: Go to the chest and collect 1 apple and 8 gold ingots.\nStep 2: Go to the crafting table and surround the apple with the gold ingots to create a golden apple.\n\nRecipe for baked_potato:\nStep 1: Go to the farm and collect 1 potato (search for 'potatoes' (not 'potato')).\nStep 2: Go to the furnace and bake the potato.\n\nRecipe for rabbit_stew:\nStep 1: Go to the farm and collect 1 carrot, 1 potato, and 1 brown mushroom (search for 'potatoes' (not 'potato').\nStep 2: Go to the furnace and bake the potato.\nStep 3: Go to the chest and grab a bowl\nStep 5: Kill a rabbit and pick up 1 raw rabbit that is dropped.\nStep 6: Go to the furnace and cook the raw rabbit.\nStep 7: Go to the crafting table and combine the cooked rabbit, baked potato, carrot, brown mushroom, and bowl to make rabbit stew.",
             "1": "Collaborate with agents around you to make 1 bread, 1 cake, 1 golden_apple, 1 baked_potato, 1 rabbit_stew. \n\nRecipe for bread:\nStep 1: Go to the farm and collect 3 wheat.\nStep 2: Go to the crafting table and use the wheat to craft bread.\n\nRecipe for cake:\nStep 1: Go to the farm and collect 3 wheat, 2 sugar cane.\nStep 2: Go to the chest and grab 3 milk buckets.\nStep 3: Go to the chest and grab an egg.\nStep 4: Go to the crafting table and craft the sugarcane into sugar.\nStep 5: Go to the crafting table and combine all ingredients (3 wheat, 2 sugar, 1 egg, and milk bucket) to make a cake.\n\nRecipe for golden_apple:\nStep 1: Go to the chest and collect 1 apple and 8 gold ingots.\nStep 2: Go to the crafting table and surround the apple with the gold ingots to create a golden apple.\n\nRecipe for baked_potato:\nStep 1: Go to the farm and collect 1 potato (search for 'potatoes' (not 'potato')).\nStep 2: Go to the furnace and bake the potato.\n\nRecipe for rabbit_stew:\nStep 1: Go to the farm and collect 1 carrot, 1 potato, and 1 brown mushroom (search for 'potatoes' (not 'potato').\nStep 2: Go to the furnace and bake the potato.\nStep 3: Go to the chest and grab a bowl\nStep 5: Kill a rabbit and pick up 1 raw rabbit that is dropped.\nStep 6: Go to the furnace and cook the raw rabbit.\nStep 7: Go to the crafting table and combine the cooked rabbit, baked potato, carrot, brown mushroom, and bowl to make rabbit stew."
-        },
-        "usernames": [
-<<<<<<< HEAD
-            ""
-=======
-            "izzycw"
->>>>>>> 8f2fcbe5
-        ]
+        }
     },
     "multiagent_cooking_5_1_baked_potato_1_bread_1_cooked_beef_1_golden_apple_1_human_1_agent": {
         "conversation": "Let's work together to make baked_potato, bread, cooked_beef, golden_apple.",
@@ -138,14 +127,7 @@
         "goal": {
             "0": "Collaborate with agents around you to make 1 baked_potato, 1 bread, 1 cooked_beef, 1 golden_apple. \n\nRecipe for baked_potato:\nStep 1: Go to the farm and collect 1 potato (search for 'potatoes' (not 'potato')).\nStep 2: Go to the furnace and bake the potato.\n\nRecipe for bread:\nStep 1: Go to the farm and collect 3 wheat.\nStep 2: Go to the crafting table and use the wheat to craft bread.\n\nRecipe for cooked_beef:\nStep 1: Kill a cow and pick up 1 beef that is dropped.\nStep 2: Go to furnace and use it to cook the beef.\n\nRecipe for golden_apple:\nStep 1: Go to the chest and collect 1 apple and 8 gold ingots.\nStep 2: Go to the crafting table and surround the apple with the gold ingots to create a golden apple.",
             "1": "Collaborate with agents around you to make 1 baked_potato, 1 bread, 1 cooked_beef, 1 golden_apple. \n\nRecipe for baked_potato:\nStep 1: Go to the farm and collect 1 potato (search for 'potatoes' (not 'potato')).\nStep 2: Go to the furnace and bake the potato.\n\nRecipe for bread:\nStep 1: Go to the farm and collect 3 wheat.\nStep 2: Go to the crafting table and use the wheat to craft bread.\n\nRecipe for cooked_beef:\nStep 1: Kill a cow and pick up 1 beef that is dropped.\nStep 2: Go to furnace and use it to cook the beef.\n\nRecipe for golden_apple:\nStep 1: Go to the chest and collect 1 apple and 8 gold ingots.\nStep 2: Go to the crafting table and surround the apple with the gold ingots to create a golden apple."
-        },
-        "usernames": [
-<<<<<<< HEAD
-            ""
-=======
-            "izzycw"
->>>>>>> 8f2fcbe5
-        ]
+        }
     },
     "multiagent_cooking_5_1_baked_potato_1_bread_1_cake_1_cooked_beef_1_golden_apple_1_human_1_agent": {
         "conversation": "Let's work together to make cake, bread, golden_apple, baked_potato, cooked_beef.",
@@ -189,14 +171,7 @@
         "goal": {
             "0": "Collaborate with agents around you to make 1 cake, 1 bread, 1 golden_apple, 1 baked_potato, 1 cooked_beef. \n\nRecipe for cake:\nStep 1: Go to the farm and collect 3 wheat, 2 sugar cane.\nStep 2: Go to the chest and grab 3 milk buckets.\nStep 3: Go to the chest and grab an egg.\nStep 4: Go to the crafting table and craft the sugarcane into sugar.\nStep 5: Go to the crafting table and combine all ingredients (3 wheat, 2 sugar, 1 egg, and milk bucket) to make a cake.\n\nRecipe for bread:\nStep 1: Go to the farm and collect 3 wheat.\nStep 2: Go to the crafting table and use the wheat to craft bread.\n\nRecipe for golden_apple:\nStep 1: Go to the chest and collect 1 apple and 8 gold ingots.\nStep 2: Go to the crafting table and surround the apple with the gold ingots to create a golden apple.\n\nRecipe for baked_potato:\nStep 1: Go to the farm and collect 1 potato (search for 'potatoes' (not 'potato')).\nStep 2: Go to the furnace and bake the potato.\n\nRecipe for cooked_beef:\nStep 1: Kill a cow and pick up 1 beef that is dropped.\nStep 2: Go to furnace and use it to cook the beef.",
             "1": "Collaborate with agents around you to make 1 cake, 1 bread, 1 golden_apple, 1 baked_potato, 1 cooked_beef. \n\nRecipe for cake:\nStep 1: Go to the farm and collect 3 wheat, 2 sugar cane.\nStep 2: Go to the chest and grab 3 milk buckets.\nStep 3: Go to the chest and grab an egg.\nStep 4: Go to the crafting table and craft the sugarcane into sugar.\nStep 5: Go to the crafting table and combine all ingredients (3 wheat, 2 sugar, 1 egg, and milk bucket) to make a cake.\n\nRecipe for bread:\nStep 1: Go to the farm and collect 3 wheat.\nStep 2: Go to the crafting table and use the wheat to craft bread.\n\nRecipe for golden_apple:\nStep 1: Go to the chest and collect 1 apple and 8 gold ingots.\nStep 2: Go to the crafting table and surround the apple with the gold ingots to create a golden apple.\n\nRecipe for baked_potato:\nStep 1: Go to the farm and collect 1 potato (search for 'potatoes' (not 'potato')).\nStep 2: Go to the furnace and bake the potato.\n\nRecipe for cooked_beef:\nStep 1: Kill a cow and pick up 1 beef that is dropped.\nStep 2: Go to furnace and use it to cook the beef."
-        },
-        "usernames": [
-<<<<<<< HEAD
-            ""
-=======
-            "izzycw"
->>>>>>> 8f2fcbe5
-        ]
+        }
     },
     "multiagent_cooking_5_1_baked_potato_1_cake_1_golden_apple_1_rabbit_stew_1_human_1_agent": {
         "conversation": "Let's work together to make rabbit_stew, golden_apple, cake, baked_potato.",
@@ -239,14 +214,7 @@
         "goal": {
             "0": "Collaborate with agents around you to make 1 rabbit_stew, 1 golden_apple, 1 cake, 1 baked_potato. \n\nRecipe for rabbit_stew:\nStep 1: Go to the farm and collect 1 carrot, 1 potato, and 1 brown mushroom (search for 'potatoes' (not 'potato').\nStep 2: Go to the furnace and bake the potato.\nStep 3: Go to the chest and grab a bowl\nStep 5: Kill a rabbit and pick up 1 raw rabbit that is dropped.\nStep 6: Go to the furnace and cook the raw rabbit.\nStep 7: Go to the crafting table and combine the cooked rabbit, baked potato, carrot, brown mushroom, and bowl to make rabbit stew.\n\nRecipe for golden_apple:\nStep 1: Go to the chest and collect 1 apple and 8 gold ingots.\nStep 2: Go to the crafting table and surround the apple with the gold ingots to create a golden apple.\n\nRecipe for cake:\nStep 1: Go to the farm and collect 3 wheat, 2 sugar cane.\nStep 2: Go to the chest and grab 3 milk buckets.\nStep 3: Go to the chest and grab an egg.\nStep 4: Go to the crafting table and craft the sugarcane into sugar.\nStep 5: Go to the crafting table and combine all ingredients (3 wheat, 2 sugar, 1 egg, and milk bucket) to make a cake.\n\nRecipe for baked_potato:\nStep 1: Go to the farm and collect 1 potato (search for 'potatoes' (not 'potato')).\nStep 2: Go to the furnace and bake the potato.",
             "1": "Collaborate with agents around you to make 1 rabbit_stew, 1 golden_apple, 1 cake, 1 baked_potato. \n\nRecipe for rabbit_stew:\nStep 1: Go to the farm and collect 1 carrot, 1 potato, and 1 brown mushroom (search for 'potatoes' (not 'potato').\nStep 2: Go to the furnace and bake the potato.\nStep 3: Go to the chest and grab a bowl\nStep 5: Kill a rabbit and pick up 1 raw rabbit that is dropped.\nStep 6: Go to the furnace and cook the raw rabbit.\nStep 7: Go to the crafting table and combine the cooked rabbit, baked potato, carrot, brown mushroom, and bowl to make rabbit stew.\n\nRecipe for golden_apple:\nStep 1: Go to the chest and collect 1 apple and 8 gold ingots.\nStep 2: Go to the crafting table and surround the apple with the gold ingots to create a golden apple.\n\nRecipe for cake:\nStep 1: Go to the farm and collect 3 wheat, 2 sugar cane.\nStep 2: Go to the chest and grab 3 milk buckets.\nStep 3: Go to the chest and grab an egg.\nStep 4: Go to the crafting table and craft the sugarcane into sugar.\nStep 5: Go to the crafting table and combine all ingredients (3 wheat, 2 sugar, 1 egg, and milk bucket) to make a cake.\n\nRecipe for baked_potato:\nStep 1: Go to the farm and collect 1 potato (search for 'potatoes' (not 'potato')).\nStep 2: Go to the furnace and bake the potato."
-        },
-        "usernames": [
-<<<<<<< HEAD
-            ""
-=======
-            "izzycw"
->>>>>>> 8f2fcbe5
-        ]
+        }
     },
     "multiagent_cooking_5_1_bread_1_cooked_beef_1_golden_apple_1_rabbit_stew_1_human_1_agent": {
         "conversation": "Let's work together to make bread, rabbit_stew, golden_apple, cooked_beef.",
@@ -286,14 +254,7 @@
         "goal": {
             "0": "Collaborate with agents around you to make 1 bread, 1 rabbit_stew, 1 golden_apple, 1 cooked_beef. \n\nRecipe for bread:\nStep 1: Go to the farm and collect 3 wheat.\nStep 2: Go to the crafting table and use the wheat to craft bread.\n\nRecipe for rabbit_stew:\nStep 1: Go to the farm and collect 1 carrot, 1 potato, and 1 brown mushroom (search for 'potatoes' (not 'potato').\nStep 2: Go to the furnace and bake the potato.\nStep 3: Go to the chest and grab a bowl\nStep 5: Kill a rabbit and pick up 1 raw rabbit that is dropped.\nStep 6: Go to the furnace and cook the raw rabbit.\nStep 7: Go to the crafting table and combine the cooked rabbit, baked potato, carrot, brown mushroom, and bowl to make rabbit stew.\n\nRecipe for golden_apple:\nStep 1: Go to the chest and collect 1 apple and 8 gold ingots.\nStep 2: Go to the crafting table and surround the apple with the gold ingots to create a golden apple.\n\nRecipe for cooked_beef:\nStep 1: Kill a cow and pick up 1 beef that is dropped.\nStep 2: Go to furnace and use it to cook the beef.",
             "1": "Collaborate with agents around you to make 1 bread, 1 rabbit_stew, 1 golden_apple, 1 cooked_beef. \n\nRecipe for bread:\nStep 1: Go to the farm and collect 3 wheat.\nStep 2: Go to the crafting table and use the wheat to craft bread.\n\nRecipe for rabbit_stew:\nStep 1: Go to the farm and collect 1 carrot, 1 potato, and 1 brown mushroom (search for 'potatoes' (not 'potato').\nStep 2: Go to the furnace and bake the potato.\nStep 3: Go to the chest and grab a bowl\nStep 5: Kill a rabbit and pick up 1 raw rabbit that is dropped.\nStep 6: Go to the furnace and cook the raw rabbit.\nStep 7: Go to the crafting table and combine the cooked rabbit, baked potato, carrot, brown mushroom, and bowl to make rabbit stew.\n\nRecipe for golden_apple:\nStep 1: Go to the chest and collect 1 apple and 8 gold ingots.\nStep 2: Go to the crafting table and surround the apple with the gold ingots to create a golden apple.\n\nRecipe for cooked_beef:\nStep 1: Kill a cow and pick up 1 beef that is dropped.\nStep 2: Go to furnace and use it to cook the beef."
-        },
-        "usernames": [
-<<<<<<< HEAD
-            ""
-=======
-            "izzycw"
->>>>>>> 8f2fcbe5
-        ]
+        }
     },
     "multiagent_cooking_5_1_bread_1_cake_1_golden_apple_1_rabbit_stew_1_human_1_agent": {
         "conversation": "Let's work together to make cake, rabbit_stew, golden_apple, bread.",
@@ -336,14 +297,7 @@
         "goal": {
             "0": "Collaborate with agents around you to make 1 cake, 1 rabbit_stew, 1 golden_apple, 1 bread. \n\nRecipe for cake:\nStep 1: Go to the farm and collect 3 wheat, 2 sugar cane.\nStep 2: Go to the chest and grab 3 milk buckets.\nStep 3: Go to the chest and grab an egg.\nStep 4: Go to the crafting table and craft the sugarcane into sugar.\nStep 5: Go to the crafting table and combine all ingredients (3 wheat, 2 sugar, 1 egg, and milk bucket) to make a cake.\n\nRecipe for rabbit_stew:\nStep 1: Go to the farm and collect 1 carrot, 1 potato, and 1 brown mushroom (search for 'potatoes' (not 'potato').\nStep 2: Go to the furnace and bake the potato.\nStep 3: Go to the chest and grab a bowl\nStep 5: Kill a rabbit and pick up 1 raw rabbit that is dropped.\nStep 6: Go to the furnace and cook the raw rabbit.\nStep 7: Go to the crafting table and combine the cooked rabbit, baked potato, carrot, brown mushroom, and bowl to make rabbit stew.\n\nRecipe for golden_apple:\nStep 1: Go to the chest and collect 1 apple and 8 gold ingots.\nStep 2: Go to the crafting table and surround the apple with the gold ingots to create a golden apple.\n\nRecipe for bread:\nStep 1: Go to the farm and collect 3 wheat.\nStep 2: Go to the crafting table and use the wheat to craft bread.",
             "1": "Collaborate with agents around you to make 1 cake, 1 rabbit_stew, 1 golden_apple, 1 bread. \n\nRecipe for cake:\nStep 1: Go to the farm and collect 3 wheat, 2 sugar cane.\nStep 2: Go to the chest and grab 3 milk buckets.\nStep 3: Go to the chest and grab an egg.\nStep 4: Go to the crafting table and craft the sugarcane into sugar.\nStep 5: Go to the crafting table and combine all ingredients (3 wheat, 2 sugar, 1 egg, and milk bucket) to make a cake.\n\nRecipe for rabbit_stew:\nStep 1: Go to the farm and collect 1 carrot, 1 potato, and 1 brown mushroom (search for 'potatoes' (not 'potato').\nStep 2: Go to the furnace and bake the potato.\nStep 3: Go to the chest and grab a bowl\nStep 5: Kill a rabbit and pick up 1 raw rabbit that is dropped.\nStep 6: Go to the furnace and cook the raw rabbit.\nStep 7: Go to the crafting table and combine the cooked rabbit, baked potato, carrot, brown mushroom, and bowl to make rabbit stew.\n\nRecipe for golden_apple:\nStep 1: Go to the chest and collect 1 apple and 8 gold ingots.\nStep 2: Go to the crafting table and surround the apple with the gold ingots to create a golden apple.\n\nRecipe for bread:\nStep 1: Go to the farm and collect 3 wheat.\nStep 2: Go to the crafting table and use the wheat to craft bread."
-        },
-        "usernames": [
-<<<<<<< HEAD
-            ""
-=======
-            "izzycw"
->>>>>>> 8f2fcbe5
-        ]
+        }
     },
     "multiagent_cooking_5_1_baked_potato_1_cake_1_cooked_beef_1_golden_apple_1_rabbit_stew_1_human_1_agent": {
         "conversation": "Let's work together to make cooked_beef, golden_apple, cake, baked_potato, rabbit_stew.",
@@ -391,14 +345,7 @@
         "goal": {
             "0": "Collaborate with agents around you to make 1 cooked_beef, 1 golden_apple, 1 cake, 1 baked_potato, 1 rabbit_stew. \n\nRecipe for cooked_beef:\nStep 1: Kill a cow and pick up 1 beef that is dropped.\nStep 2: Go to furnace and use it to cook the beef.\n\nRecipe for golden_apple:\nStep 1: Go to the chest and collect 1 apple and 8 gold ingots.\nStep 2: Go to the crafting table and surround the apple with the gold ingots to create a golden apple.\n\nRecipe for cake:\nStep 1: Go to the farm and collect 3 wheat, 2 sugar cane.\nStep 2: Go to the chest and grab 3 milk buckets.\nStep 3: Go to the chest and grab an egg.\nStep 4: Go to the crafting table and craft the sugarcane into sugar.\nStep 5: Go to the crafting table and combine all ingredients (3 wheat, 2 sugar, 1 egg, and milk bucket) to make a cake.\n\nRecipe for baked_potato:\nStep 1: Go to the farm and collect 1 potato (search for 'potatoes' (not 'potato')).\nStep 2: Go to the furnace and bake the potato.\n\nRecipe for rabbit_stew:\nStep 1: Go to the farm and collect 1 carrot, 1 potato, and 1 brown mushroom (search for 'potatoes' (not 'potato').\nStep 2: Go to the furnace and bake the potato.\nStep 3: Go to the chest and grab a bowl\nStep 5: Kill a rabbit and pick up 1 raw rabbit that is dropped.\nStep 6: Go to the furnace and cook the raw rabbit.\nStep 7: Go to the crafting table and combine the cooked rabbit, baked potato, carrot, brown mushroom, and bowl to make rabbit stew.",
             "1": "Collaborate with agents around you to make 1 cooked_beef, 1 golden_apple, 1 cake, 1 baked_potato, 1 rabbit_stew. \n\nRecipe for cooked_beef:\nStep 1: Kill a cow and pick up 1 beef that is dropped.\nStep 2: Go to furnace and use it to cook the beef.\n\nRecipe for golden_apple:\nStep 1: Go to the chest and collect 1 apple and 8 gold ingots.\nStep 2: Go to the crafting table and surround the apple with the gold ingots to create a golden apple.\n\nRecipe for cake:\nStep 1: Go to the farm and collect 3 wheat, 2 sugar cane.\nStep 2: Go to the chest and grab 3 milk buckets.\nStep 3: Go to the chest and grab an egg.\nStep 4: Go to the crafting table and craft the sugarcane into sugar.\nStep 5: Go to the crafting table and combine all ingredients (3 wheat, 2 sugar, 1 egg, and milk bucket) to make a cake.\n\nRecipe for baked_potato:\nStep 1: Go to the farm and collect 1 potato (search for 'potatoes' (not 'potato')).\nStep 2: Go to the furnace and bake the potato.\n\nRecipe for rabbit_stew:\nStep 1: Go to the farm and collect 1 carrot, 1 potato, and 1 brown mushroom (search for 'potatoes' (not 'potato').\nStep 2: Go to the furnace and bake the potato.\nStep 3: Go to the chest and grab a bowl\nStep 5: Kill a rabbit and pick up 1 raw rabbit that is dropped.\nStep 6: Go to the furnace and cook the raw rabbit.\nStep 7: Go to the crafting table and combine the cooked rabbit, baked potato, carrot, brown mushroom, and bowl to make rabbit stew."
-        },
-        "usernames": [
-<<<<<<< HEAD
-            ""
-=======
-            "izzycw"
->>>>>>> 8f2fcbe5
-        ]
+        }
     },
     "multiagent_cooking_5_1_bread_1_cake_1_cooked_beef_1_golden_apple_1_rabbit_stew_1_human_1_agent": {
         "conversation": "Let's work together to make cooked_beef, golden_apple, rabbit_stew, bread, cake.",
@@ -446,14 +393,7 @@
         "goal": {
             "0": "Collaborate with agents around you to make 1 cooked_beef, 1 golden_apple, 1 rabbit_stew, 1 bread, 1 cake. \n\nRecipe for cooked_beef:\nStep 1: Kill a cow and pick up 1 beef that is dropped.\nStep 2: Go to furnace and use it to cook the beef.\n\nRecipe for golden_apple:\nStep 1: Go to the chest and collect 1 apple and 8 gold ingots.\nStep 2: Go to the crafting table and surround the apple with the gold ingots to create a golden apple.\n\nRecipe for rabbit_stew:\nStep 1: Go to the farm and collect 1 carrot, 1 potato, and 1 brown mushroom (search for 'potatoes' (not 'potato').\nStep 2: Go to the furnace and bake the potato.\nStep 3: Go to the chest and grab a bowl\nStep 5: Kill a rabbit and pick up 1 raw rabbit that is dropped.\nStep 6: Go to the furnace and cook the raw rabbit.\nStep 7: Go to the crafting table and combine the cooked rabbit, baked potato, carrot, brown mushroom, and bowl to make rabbit stew.\n\nRecipe for bread:\nStep 1: Go to the farm and collect 3 wheat.\nStep 2: Go to the crafting table and use the wheat to craft bread.\n\nRecipe for cake:\nStep 1: Go to the farm and collect 3 wheat, 2 sugar cane.\nStep 2: Go to the chest and grab 3 milk buckets.\nStep 3: Go to the chest and grab an egg.\nStep 4: Go to the crafting table and craft the sugarcane into sugar.\nStep 5: Go to the crafting table and combine all ingredients (3 wheat, 2 sugar, 1 egg, and milk bucket) to make a cake.",
             "1": "Collaborate with agents around you to make 1 cooked_beef, 1 golden_apple, 1 rabbit_stew, 1 bread, 1 cake. \n\nRecipe for cooked_beef:\nStep 1: Kill a cow and pick up 1 beef that is dropped.\nStep 2: Go to furnace and use it to cook the beef.\n\nRecipe for golden_apple:\nStep 1: Go to the chest and collect 1 apple and 8 gold ingots.\nStep 2: Go to the crafting table and surround the apple with the gold ingots to create a golden apple.\n\nRecipe for rabbit_stew:\nStep 1: Go to the farm and collect 1 carrot, 1 potato, and 1 brown mushroom (search for 'potatoes' (not 'potato').\nStep 2: Go to the furnace and bake the potato.\nStep 3: Go to the chest and grab a bowl\nStep 5: Kill a rabbit and pick up 1 raw rabbit that is dropped.\nStep 6: Go to the furnace and cook the raw rabbit.\nStep 7: Go to the crafting table and combine the cooked rabbit, baked potato, carrot, brown mushroom, and bowl to make rabbit stew.\n\nRecipe for bread:\nStep 1: Go to the farm and collect 3 wheat.\nStep 2: Go to the crafting table and use the wheat to craft bread.\n\nRecipe for cake:\nStep 1: Go to the farm and collect 3 wheat, 2 sugar cane.\nStep 2: Go to the chest and grab 3 milk buckets.\nStep 3: Go to the chest and grab an egg.\nStep 4: Go to the crafting table and craft the sugarcane into sugar.\nStep 5: Go to the crafting table and combine all ingredients (3 wheat, 2 sugar, 1 egg, and milk bucket) to make a cake."
-        },
-        "usernames": [
-<<<<<<< HEAD
-            ""
-=======
-            "izzycw"
->>>>>>> 8f2fcbe5
-        ]
+        }
     },
     "multiagent_cooking_5_1_baked_potato_1_bread_1_cooked_beef_1_rabbit_stew_1_human_1_agent": {
         "conversation": "Let's work together to make bread, cooked_beef, rabbit_stew, baked_potato.",
@@ -495,11 +435,7 @@
             "1": "Collaborate with agents around you to make 1 bread, 1 cooked_beef, 1 rabbit_stew, 1 baked_potato. \n\nRecipe for bread:\nStep 1: Go to the farm and collect 3 wheat.\nStep 2: Go to the crafting table and use the wheat to craft bread.\n\nRecipe for cooked_beef:\nStep 1: Kill a cow and pick up 1 beef that is dropped.\nStep 2: Go to furnace and use it to cook the beef.\n\nRecipe for rabbit_stew:\nStep 1: Go to the farm and collect 1 carrot, 1 potato, and 1 brown mushroom (search for 'potatoes' (not 'potato').\nStep 2: Go to the furnace and bake the potato.\nStep 3: Go to the chest and grab a bowl\nStep 5: Kill a rabbit and pick up 1 raw rabbit that is dropped.\nStep 6: Go to the furnace and cook the raw rabbit.\nStep 7: Go to the crafting table and combine the cooked rabbit, baked potato, carrot, brown mushroom, and bowl to make rabbit stew.\n\nRecipe for baked_potato:\nStep 1: Go to the farm and collect 1 potato (search for 'potatoes' (not 'potato')).\nStep 2: Go to the furnace and bake the potato."
         },
         "usernames": [
-<<<<<<< HEAD
             ""
-=======
-            "izzycw"
->>>>>>> 8f2fcbe5
         ]
     }
 }