--- conflicted
+++ resolved
@@ -6,7 +6,8 @@
         this.current_code = '';
         this.file_counter = 0;
         this.fp = './agent_code/';
-<<<<<<< HEAD
+        this.agent.bot.abort_code = false;
+        this.executing = false;
         this.agent.bot.output = '';
         this.code_template = '';
 
@@ -15,10 +16,6 @@
             console.log('Template str:', data);
             this.code_template = data;
         });
-=======
-        this.executing = false;
-        this.agent.bot.abort_code = false;
->>>>>>> 3740e1e6
     }
 
     queueCode(code) {
@@ -33,7 +30,7 @@
                 return code;
             }
         }
-        code = code.replaceAll(';\n', '; if(bot.abort_code) return false;\n')
+        code = code.replaceAll(';\n', '; if(bot.abort_code) {log(bot, "Code aborted.");return;}\n');
         return code;
     }
 
@@ -53,6 +50,8 @@
             });
         });
     }
+
+
 
     async execute() {
         if (!this.current_code) return {success: false, message: "No code to execute."};
@@ -85,68 +84,59 @@
         try {
             console.log('executing code...\n');
             let execution_file = await import('.'+filename);
-<<<<<<< HEAD
-            this.stop();
-            await execution_file.main(this.agent.bot);
-            let output = this.agent.bot.output; 
-            const MAX_OUT = 1000;
-            if (output.length > MAX_OUT) {
-                // get the first and last part of the output and combine them with a message in between that says the output was truncated
-                output = `Code output is very long (${output.length} chars) and has been shortened.\n
-                    First outputs:\n${output.substring(0, MAX_OUT/2)}\n...skipping many lines.\nFinal outputs:\n ${output.substring(output.length - MAX_OUT/2)}`;
-            }
-            else {
-                output = 'Code output:\n' + output;
-            }
-            this.clear();
-            return {success:true, message: output};
-=======
-
-            await this.clear();
+            await this.stop();
+            
             this.executing = true;
             await execution_file.main(this.agent.bot);
             this.executing = false;
+
             this.agent.bot.emit('finished_executing');
-
-            let msg = 'Code executed successfully.';
-            console.log(msg)
-            return {success: true, message: msg};
-
->>>>>>> 3740e1e6
+            let output = this.formatOutput(this.agent.bot);
+            let aborted = this.agent.bot.abort_code;
+            this.clear();
+            return {success:true, message: output, aborted};
         } catch (err) {
             this.executing = false;
             this.agent.bot.emit('finished_executing');
-            await this.clear();
-
             console.error("Code execution triggered catch:" + err);
-<<<<<<< HEAD
-            let message = 'Code output: \n' + this.agent.bot.output + '\n';
+            let message = this.formatOutput(this.agent.bot);
             message += '!!Code threw exception!!  Error: ' + err;
-            this.stop();
-            return {success: false, message};
-=======
-            return {success: false, message: err};
->>>>>>> 3740e1e6
+            let aborted = this.agent.bot.abort_code;
+            await this.stop();
+            return {success: false, message, aborted};
         }
     }
 
-    async clear() {
+    formatOutput(bot) {
+        let output = bot.output;
+        const MAX_OUT = 1000;
+        if (output.length > MAX_OUT) {
+            output = `Code output is very long (${output.length} chars) and has been shortened.\n
+                First outputs:\n${output.substring(0, MAX_OUT/2)}\n...skipping many lines.\nFinal outputs:\n ${output.substring(output.length - MAX_OUT/2)}`;
+        }
+        else {
+            output = 'Code output:\n' + output;
+        }
+        if (bot.abort_code) {
+            output = 'Code was aborted.\n' + output;
+        }
+        return output;
+    }
+
+    async stop() {
         while (this.executing) {
+            console.log('waiting for code to finish executing... Abort:', this.agent.abort_code);
             this.agent.bot.abort_code = true;
             this.agent.bot.collectBlock.cancelTask();
             this.agent.bot.pathfinder.stop();
             await new Promise(resolve => setTimeout(resolve, 1000));
         }
-        this.current_code = '';
-<<<<<<< HEAD
-        this.agent.bot.output = '';
+        this.clear();
     }
 
-    stop() {
-        this.clear();
-        this.agent.bot.pathfinder.setGoal(null);
-=======
-        this.abort_code = false;
->>>>>>> 3740e1e6
+    clear() {
+        this.current_code = '';
+        this.agent.bot.output = '';
+        this.agent.bot.abort_code = false;
     }
 }