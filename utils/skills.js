import { getItemId } from "./mcdata.js";
import { getCraftingTable, getInventoryCounts, getInventoryStacks, getNearbyMobs, getNearbyBlocks } from "./world.js";
import pf from 'mineflayer-pathfinder';
import Vec3 from 'vec3';

export function log(bot, message) {
    bot.output += message + '\n';
}


export async function craftItem(bot, itemName) {
    /**
     * Attempt to craft the given item.
     * @param {MinecraftBot} bot, reference to the minecraft bot.
     * @param {string} item_name, the item name to craft.
     * @returns {Promise<boolean>} true if the item was crafted, false otherwise.
     * @example
     * await skills.craftItem(bot, "wooden_pickaxe");
     **/
    const table = getCraftingTable(bot);
    let recipes = bot.recipesFor(getItemId(itemName), null, 1, table);
    await bot.craft(recipes[0], 1, null);
    return true;
}


export async function attackMob(bot, mobType) {
    /**
     * Attack mob of the given type.
     * @param {MinecraftBot} bot, reference to the minecraft bot.
     * @param {string} mobType, the type of mob to attack.
     * @returns {Promise<boolean>} true if the mob was attacked, false if the mob type was not found.
     * @example
     * await skills.attackMob(bot, "zombie");
     **/
    const mobs = getNearbyMobs(bot);
    for (let i = 0; i < mobs.length; i++) {
        if (mobs[i].mobType == mobType) {
            bot.attack(mobs[i]);
            return true;
        }
    }
    return false;
}


export async function collectBlock(bot, blockType) {
    /**
     * Collect one of the given block type.
     * @param {MinecraftBot} bot, reference to the minecraft bot.
     * @param {string} blockType, the type of block to collect.
     * @returns {Promise<boolean>} true if the block was collected, false if the block type was not found.
     * @example
     * await skills.collectBlock(bot, "oak_log");
     **/
    const blocks = getNearbyBlocks(bot);
    for (let i = 0; i < blocks.length; i++) {
        if (blocks[i].name == blockType) {
            await bot.collectBlock.collect(blocks[i]);
            return true;
        }
    }
    return false;
}


export async function breakBlockAt(bot, x, y, z) {
    /**
     * Break the block at the given position. Will use the bot's equipped item.
     * @param {MinecraftBot} bot, reference to the minecraft bot.
     * @param {number} x, the x coordinate of the block to break.
     * @param {number} y, the y coordinate of the block to break.
     * @param {number} z, the z coordinate of the block to break.
     * @returns {Promise<boolean>} true if the block was broken, false otherwise.
     * @example
     * let position = world.getPosition(bot);
     * await skills.breakBlockAt(bot, position.x, position.y - 1, position.x);
     **/
    let current = bot.blockAt(Vec3(x, y, z));
    if (current.name != 'air')
        await bot.dig(current, true);
    return true;
}


export async function placeBlock(bot, blockType, x, y, z) {
    /**
     * Place the given block type at the given position. It will build off from any adjacent blocks. Will fail if there is a block in the way or nothing to build off of.
     * @param {MinecraftBot} bot, reference to the minecraft bot.
     * @param {string} blockType, the type of block to place.
     * @param {number} x, the x coordinate of the block to place.
     * @param {number} y, the y coordinate of the block to place.
     * @param {number} z, the z coordinate of the block to place.
     * @returns {Promise<boolean>} true if the block was placed, false otherwise.
     * @example
     * let position = world.getPosition(bot);
     * await skills.placeBlock(bot, "oak_log", position.x + 1, position.y - 1, position.x);
     **/

    const empty_blocks = ['air', 'water', 'lava'];
    const targetBlock = bot.blockAt(new Vec3(x, y, z));
    if (!empty_blocks.includes(targetBlock.name)) {
        log(bot, `Cannot place block at ${targetBlock.position} because ${targetBlock.name} is in the way.`);
        return false;
    }
    // get the buildoffblock and facevec based on whichever adjacent block is not empty
    let buildOffBlock = null;
    let faceVec = null;
    const dirs = [Vec3(0, -1, 0), Vec3(0, 1, 0), Vec3(1, 0, 0), Vec3(-1, 0, 0), Vec3(0, 0, 1), Vec3(0, 0, -1)];
    for (let d of dirs) {
        const block = bot.blockAt(new Vec3(x, y, z).plus(d));
        if (!empty_blocks.includes(block.name)) {
            buildOffBlock = block;
            faceVec = new Vec3(-d.x, -d.y, -d.z);
            break;
        }
    }
    if (!buildOffBlock) {
        log(bot, `Cannot place block at ${targetBlock.position} because there is nothing to build off of.`);
        return false;
    }
    console.log("buildOffBlock: ", buildOffBlock.position, buildOffBlock.name, "faceVec: ", faceVec)

    // check if bot is in the way
    console.log("bot position: ", bot.entity.position, "buildOffBlock.position: ", buildOffBlock.position.plus(faceVec), "distance: ", bot.entity.position.distanceTo(buildOffBlock.position.plus(faceVec)))
    if (bot.entity.position.distanceTo(buildOffBlock.position.plus(faceVec)) < 0.5) {
        log(bot, `Cannot place block at ${buildOffBlock.position} because you are in the way.`);
        return false;
    }

    console.log("Placing on: ", buildOffBlock.position, buildOffBlock.name)

    let block = bot.inventory.items().find(item => item.name === blockType);
    if (!block) {
        log(bot, `Don't have any ${blockType} to place.`);
        return false;
    }
    await bot.equip(block, 'hand');
<<<<<<< HEAD

    // can still throw error if blocked by a bot player or mob, but takes a long time to timeout
    bot.placeBlock(buildOffBlock, faceVec).catch(err => {console.log('placeBlock threw error, ignoring')});
    console.log("placing block...")

    // wait and then check if the block was placed
    await new Promise(resolve => setTimeout(resolve, 500));
    const newBlock = bot.blockAt(buildOffBlock.position.plus(faceVec));
    if (!newBlock) return false;
    if (newBlock.name !== blockType) {
        log(bot, `Failed to place ${blockType} at ${newBlock.position}.`);
=======
    await bot.placeBlock(referenceBlock, faceVec).then(() => {
        return true;
    }).catch((err) => {
>>>>>>> 3740e1e6
        return false;
    }
    console.log('block placed')
    log(bot, `Successfully placed ${blockType} at ${newBlock.position}.`);
    return true;
}


export async function equipItem(bot, itemName) {
    /**
     * Equip the given item or block.
     * @param {MinecraftBot} bot, reference to the minecraft bot.
     * @param {string} itemName, the item or block name to equip.
     * @returns {Promise<boolean>} true if the item was equipped, false otherwise.
     * @example
     * await skills.equipItem(bot, "wooden_pickaxe");
     **/
    let item = null;
    for (let stack of getInventoryStacks(bot)) {
        if (stack.name == itemName) {
            item = stack;
            break;
        }
    }
    if (item == null)
        return false;
    await bot.equip(item, 'hand');
    return true;
}


export async function goToPosition(bot, x, y, z) {
    /**
     * Navigate to the given position.
     * @param {MinecraftBot} bot, reference to the minecraft bot.
     * @param {number} x, the x coordinate to navigate to. If null, the bot's current x coordinate will be used.
     * @param {number} y, the y coordinate to navigate to. If null, the bot's current y coordinate will be used.
     * @param {number} z, the z coordinate to navigate to. If null, the bot's current z coordinate will be used.
     * @returns {Promise<boolean>} true if the position was reached, false otherwise.
     * @example
     * let position = world.getPosition(bot);
     * await skills.goToPosition(bot, position.x, position.y, position.x + 20);
     **/
    if (x == null) x = bot.entity.position.x;
    if (y == null) y = bot.entity.position.y;
    if (z == null) z = bot.entity.position.z;
    bot.pathfinder.setMovements(new pf.Movements(bot));
    let pos = { x: x, y: y, z: z };
    await bot.pathfinder.goto(new pf.goals.GoalNear(pos.x, pos.y, pos.z, 1));
    return true;
}


export async function giveToPlayer(bot, itemType, username) {
    /**
     * Give one of the specified item to the specified player
     * @param {MinecraftBot} bot, reference to the minecraft bot.
     * @param {string} itemType, the name of the item to give.
     * @param {string} username, the username of the player to give the item to.
     * @returns {Promise<boolean>} true if the item was given, false otherwise.
     * @example
     * await skills.giveToPlayer(bot, "oak_log", "player1");
     **/
    let player = bot.players[username].entity
    if (!player)
        return false;
    if (getInventoryCounts(bot)[itemType] == 0)
        return false;
    await goToPlayer(bot, username);
    let pos = player.position;
    await bot.lookAt(pos);
    await bot.toss(getItemId(itemType), null, 1);
    return true;
}


export async function goToPlayer(bot, username) {
    /**
     * Navigate to the given player.
     * @param {MinecraftBot} bot, reference to the minecraft bot.
     * @param {string} username, the username of the player to navigate to.
     * @returns {Promise<boolean>} true if the player was found, false otherwise.
     * @example
     * await skills.goToPlayer(bot, "player");
     **/
    let player = bot.players[username].entity
    if (!player)
        return false;

    bot.pathfinder.setMovements(new pf.Movements(bot));
    let pos = player.position;
<<<<<<< HEAD
    let distance = 2;
    await bot.pathfinder.goto(new pf.goals.GoalNear(pos.x, pos.y, pos.z, distance));
    log(bot, `You have reached your destination.`);
=======
    await bot.pathfinder.goto(new pf.goals.GoalNear(pos.x, pos.y, pos.z, 3));
>>>>>>> 3740e1e6
    return true;
}


export async function followPlayer(bot, username) {
    /**
     * Follow the given player endlessly. Will not return until the code is manually stopped.
     * @param {MinecraftBot} bot, reference to the minecraft bot.
     * @param {string} username, the username of the player to follow.
     * @returns {Promise<boolean>} true if the player was found, false otherwise.
     * @example
     * await skills.followPlayer(bot, "player");
     **/
    let player = bot.players[username].entity
    if (!player)
        return false;

    bot.pathfinder.setMovements(new pf.Movements(bot));
<<<<<<< HEAD
    let pos = player.position;
    bot.pathfinder.setGoal(new pf.goals.GoalFollow(player, 3), true);
    log(bot, `You are now actively following player ${username}.`);
=======
    bot.pathfinder.setGoal(new pf.goals.GoalFollow(player, 2), true);

    while (!bot.abort_code) {
        await new Promise(resolve => setTimeout(resolve, 1000));
    }

>>>>>>> 3740e1e6
    return true;
}<|MERGE_RESOLUTION|>--- conflicted
+++ resolved
@@ -136,7 +136,9 @@
         return false;
     }
     await bot.equip(block, 'hand');
-<<<<<<< HEAD
+
+    // turn to face the block
+    await bot.lookAt(buildOffBlock.position.plus(faceVec));
 
     // can still throw error if blocked by a bot player or mob, but takes a long time to timeout
     bot.placeBlock(buildOffBlock, faceVec).catch(err => {console.log('placeBlock threw error, ignoring')});
@@ -148,11 +150,6 @@
     if (!newBlock) return false;
     if (newBlock.name !== blockType) {
         log(bot, `Failed to place ${blockType} at ${newBlock.position}.`);
-=======
-    await bot.placeBlock(referenceBlock, faceVec).then(() => {
-        return true;
-    }).catch((err) => {
->>>>>>> 3740e1e6
         return false;
     }
     console.log('block placed')
@@ -244,13 +241,9 @@
 
     bot.pathfinder.setMovements(new pf.Movements(bot));
     let pos = player.position;
-<<<<<<< HEAD
     let distance = 2;
     await bot.pathfinder.goto(new pf.goals.GoalNear(pos.x, pos.y, pos.z, distance));
     log(bot, `You have reached your destination.`);
-=======
-    await bot.pathfinder.goto(new pf.goals.GoalNear(pos.x, pos.y, pos.z, 3));
->>>>>>> 3740e1e6
     return true;
 }
 
@@ -269,17 +262,13 @@
         return false;
 
     bot.pathfinder.setMovements(new pf.Movements(bot));
-<<<<<<< HEAD
-    let pos = player.position;
-    bot.pathfinder.setGoal(new pf.goals.GoalFollow(player, 3), true);
+    bot.pathfinder.setGoal(new pf.goals.GoalFollow(player, 2), true);
     log(bot, `You are now actively following player ${username}.`);
-=======
-    bot.pathfinder.setGoal(new pf.goals.GoalFollow(player, 2), true);
 
     while (!bot.abort_code) {
+        console.log('Waiting for abort...', bot.abort_code);
         await new Promise(resolve => setTimeout(resolve, 1000));
     }
 
->>>>>>> 3740e1e6
     return true;
 }