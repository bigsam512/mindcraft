import * as skills from '../library/skills.js';
import settings from '../../settings.js';

function wrapExecution(func, timeout=-1, resume_name=null) {
    return async function (agent, ...args) {
        let code_return;
        if (resume_name != null) {
            code_return = await agent.coder.executeResume(async () => {
                await func(agent, ...args);
            }, resume_name, timeout);
        } else {
            code_return = await agent.coder.execute(async () => {
                await func(agent, ...args);
            }, timeout);
        }
        if (code_return.interrupted && !code_return.timedout)
            return;
        return code_return.message;
    }
}

export const actionsList = [
    {
        name: '!newAction',
        description: 'Perform new and unknown custom behaviors that are not available as a command by writing code.', 
        perform: async function (agent) {
            if (!settings.allow_insecure_coding)
                return 'newAction Failed! Agent is not allowed to write code. Notify the user.';
            return await agent.coder.generateCode(agent.history);
        }
    },
    {
        name: '!stop',
        description: 'Force stop all actions and commands that are currently executing.',
        perform: async function (agent) {
            await agent.coder.stop();
            agent.coder.clear();
            agent.coder.cancelResume();
            agent.bot.emit('idle');
            let msg = 'Agent stopped.';
            if (agent.self_prompter.on)
                msg += ' Self-prompting still active.';
            return msg;
        }
    },
    {
        name: '!restart',
        description: 'Restart the agent process.',
        perform: async function (agent) {
<<<<<<< HEAD
=======
            await agent.history.save();
>>>>>>> ab440ea1
            agent.cleanKill();
        }
    },
    {
        name: '!clearChat',
        description: 'Clear the chat history.',
        perform: async function (agent) {
            agent.history.clear();
            return agent.name + "'s chat history was cleared, starting new conversation from scratch.";
        }
    },
    {
        name: '!setMode',
        description: 'Set a mode to on or off. A mode is an automatic behavior that constantly checks and responds to the environment.',
        params: {
            'mode_name': '(string) The name of the mode to enable.',
            'on': '(bool) Whether to enable or disable the mode.'
        },
        perform: async function (agent, mode_name, on) {
            const modes = agent.bot.modes;
            if (!modes.exists(mode_name))
                return `Mode ${mode_name} does not exist.` + modes.getStr();
            if (modes.isOn(mode_name) === on)
                return `Mode ${mode_name} is already ${on ? 'on' : 'off'}.`;
            modes.setOn(mode_name, on);
            return `Mode ${mode_name} is now ${on ? 'on' : 'off'}.`;
        }
    },
    {
        name: '!goToPlayer',
        description: 'Go to the given player.',
        params: {
            'player_name': '(string) The name of the player to go to.',
            'closeness': '(number) How close to get to the player.'
        },
        perform: wrapExecution(async (agent, player_name, closeness) => {
            return await skills.goToPlayer(agent.bot, player_name, closeness);
        })
    },
    {
        name: '!followPlayer',
        description: 'Endlessly follow the given player. Will defend that player if self_defense mode is on.',
        params: {
            'player_name': '(string) The name of the player to follow.',
            'follow_dist': '(number) The distance to follow from.'
        },
        perform: wrapExecution(async (agent, player_name, follow_dist) => {
            await skills.followPlayer(agent.bot, player_name, follow_dist);
        }, -1, 'followPlayer')
    },
    {
        name: '!moveAway',
        description: 'Move away from the current location in any direction by a given distance.',
        params: {'distance': '(number) The distance to move away.'},
        perform: wrapExecution(async (agent, distance) => {
            await skills.moveAway(agent.bot, distance);
        })
    },
    {
        name: '!rememberHere',
        description: 'Save the current location with a given name.',
        params: {'name': '(string) The name to remember the location as.'},
        perform: async function (agent, name) {
            const pos = agent.bot.entity.position;
            agent.memory_bank.rememberPlace(name, pos.x, pos.y, pos.z);
        }
    },
    {
        name: '!goToPlace',
        description: 'Go to a saved location.',
        params: {'name': '(string) The name of the location to go to.'},
        perform: wrapExecution(async (agent, name) => {
            const pos = agent.memory_bank.recallPlace(name);
            if (!pos) {
                skills.log(agent.bot, `No location named "${name}" saved.`);
                return;
            }
            await skills.goToPosition(agent.bot, pos[0], pos[1], pos[2], 1);
        })
    },
    {
        name: '!givePlayer',
        description: 'Give the specified item to the given player.',
        params: { 
            'player_name': '(string) The name of the player to give the item to.', 
            'item_name': '(string) The name of the item to give.' ,
            'num': '(number) The number of items to give.'
        },
        perform: wrapExecution(async (agent, player_name, item_name, num) => {
            await skills.giveToPlayer(agent.bot, item_name, player_name, num);
        })
    },
    {
        name: '!collectBlocks',
        description: 'Collect the nearest blocks of a given type.',
        params: {
            'type': '(string) The block type to collect.',
            'num': '(number) The number of blocks to collect.'
        },
        perform: wrapExecution(async (agent, type, num) => {
            await skills.collectBlock(agent.bot, type, num);
        }, 10) // 10 minute timeout
    },
    {
        name: '!collectAllBlocks',
        description: 'Collect all the nearest blocks of a given type until told to stop.',
        params: {
            'type': '(string) The block type to collect.'
        },
        perform: wrapExecution(async (agent, type) => {
            let success = await skills.collectBlock(agent.bot, type, 1);
            if (!success)
                agent.coder.cancelResume();
        }, 10, 'collectAllBlocks') // 10 minute timeout
    },
    {
        name: '!craftRecipe',
        description: 'Craft the given recipe a given number of times.',
        params: {
            'recipe_name': '(string) The name of the output item to craft.',
            'num': '(number) The number of times to craft the recipe. This is NOT the number of output items, as it may craft many more items depending on the recipe.'
        },
        perform: wrapExecution(async (agent, recipe_name, num) => {
            await skills.craftRecipe(agent.bot, recipe_name, num);
        })
    },
    {
        name: '!smeltItem',
        description: 'Smelt the given item the given number of times.',
        params: {
            'item_name': '(string) The name of the input item to smelt.',
            'num': '(number) The number of times to smelt the item.'
        },
        perform: wrapExecution(async (agent, recipe_name, num) => {
            await skills.smeltItem(agent.bot, recipe_name, num);
        })
    },
    {
        name: '!placeHere',
        description: 'Place a given block in the current location. Do NOT use to build structures, only use for single blocks/torches.',
        params: {'type': '(string) The block type to place.'},
        perform: wrapExecution(async (agent, type) => {
            let pos = agent.bot.entity.position;
            await skills.placeBlock(agent.bot, type, pos.x, pos.y, pos.z);
        })
    },
    {
        name: '!attack',
        description: 'Attack and kill the nearest entity of a given type.',
        params: {'type': '(string) The type of entity to attack.'},
        perform: wrapExecution(async (agent, type) => {
            await skills.attackNearest(agent.bot, type, true);
        })
    },
    {
        name: '!goToBed',
        description: 'Go to the nearest bed and sleep.',
        perform: wrapExecution(async (agent) => {
            await skills.goToBed(agent.bot);
        })
    },
    {
        name: '!activate',
        description: 'Activate the nearest object of a given type.',
        params: {'type': '(string) The type of object to activate.'},
        perform: wrapExecution(async (agent, type) => {
            await skills.activateNearestBlock(agent.bot, type);
        })
    },
    {
        name: '!stay',
        description: 'Stay in the current location no matter what. Pauses all modes.',
        perform: wrapExecution(async (agent) => {
            await skills.stay(agent.bot);
        })
    },
    {
        name: '!goal',
        description: 'Set a goal to automatically work towards.',
        params: {
            'name': '(string) The name of the goal to set. Can be item or building name. If empty will automatically choose a goal.',
            'quantity': '(number) The quantity of the goal to set. Default is 1.'
        },
        perform: async function (agent, name=null, quantity=1) {
            await agent.npc.setGoal(name, quantity);
            agent.bot.emit('idle');  // to trigger the goal
            return 'Set goal: ' + agent.npc.data.curr_goal.name;
        }
    },
    {
        name: '!selfPrompt',
        description: 'Continously prompt yourself to continue acting without user input.',
        params: {
            'prompt': '(string) The starting prompt.',
        },
        perform: async function (agent, prompt) {
            agent.self_prompter.start(prompt); // don't await, don't return
        }
    },
    {
        name: '!stopSelfPrompt',
        description: 'Stop current action and self-prompting.',
        perform: async function (agent) {
            agent.self_prompter.stop();
            return 'Self-prompting stopped.';
        }
    }
];<|MERGE_RESOLUTION|>--- conflicted
+++ resolved
@@ -47,10 +47,7 @@
         name: '!restart',
         description: 'Restart the agent process.',
         perform: async function (agent) {
-<<<<<<< HEAD
-=======
             await agent.history.save();
->>>>>>> ab440ea1
             agent.cleanKill();
         }
     },
