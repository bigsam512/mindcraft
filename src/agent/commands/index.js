--- conflicted
+++ resolved
@@ -117,8 +117,8 @@
                 arg = Number.parseInt(arg); break;
             case 'boolean':
                 arg = parseBoolean(arg); break;
-            case 'blockName':
-            case 'itemName':
+            case 'BlockName':
+            case 'ItemName':
                 if (arg.endsWith('plank'))
                     arg += 's'; // catches common mistakes like "oak_plank" instead of "oak_planks"
             case 'string':
@@ -146,9 +146,9 @@
                 console.warn(`Command '${commandName}' parameter '${paramNames[i]}' has no domain set. Expect any value [-Infinity, Infinity].`)
                 suppressNoDomainWarning = true; //Don't spam console. Only give the warning once.
             }
-        } else if(param.type === 'blockName') { //Check that there is a block with this name
+        } else if(param.type === 'BlockName') { //Check that there is a block with this name
             if(getBlockId(arg) == null) return  `Invalid block type: ${arg}.`
-        } else if(param.type === 'itemName') { //Check that there is an item with this name
+        } else if(param.type === 'ItemName') { //Check that there is an item with this name
             if(getItemId(arg) == null) return `Invalid item type: ${arg}.`
         }
         args[i] = arg;
@@ -195,15 +195,10 @@
 
 export async function executeCommand(agent, message) {
     let parsed = parseCommandMessage(message);
-<<<<<<< HEAD
     if (typeof parsed === 'string')
         return parsed; //The command was incorrectly formatted or an invalid input was given.
     else {
         console.log('parsed command:', parsed);
-        const command = getCommand(parsed.commandName);
-        return await command.perform(agent, ...parsed.args);
-=======
-    if (parsed) {
         const command = getCommand(parsed.commandName);
         const is_action = isAction(command.name);
         let numArgs = 0;
@@ -221,16 +216,17 @@
                 agent.coder.setCurActionName('');
             return result;
         }
->>>>>>> 2e849b8f
     }
 }
 
 export function getCommandDocs() {
     const typeTranslations = {
+        //This was added to keep the prompt the same as before type checks were implemented.
+        //If the language model is giving invalid inputs changing this might help.
         'float':        'number',
         'int':          'number',
-        'blockName':    'string',
-        'itemName':     'string',
+        'BlockName':    'string',
+        'ItemName':     'string',
         'boolean':      'bool'
     }
     let docs = `\n*COMMAND DOCS\n You can use the following commands to perform actions and get information about the world. 
